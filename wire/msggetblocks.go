--- conflicted
+++ resolved
@@ -1,9 +1,5 @@
-<<<<<<< HEAD
-// Copyright (c) 2013-2015 The btcsuite developers
+// Copyright (c) 2013-2016 The btcsuite developers
 // Copyright (c) 2015-2016 The Decred developers
-=======
-// Copyright (c) 2013-2016 The btcsuite developers
->>>>>>> bd4e64d1
 // Use of this source code is governed by an ISC
 // license that can be found in the LICENSE file.
 
@@ -13,11 +9,7 @@
 	"fmt"
 	"io"
 
-<<<<<<< HEAD
 	"github.com/decred/dcrd/chaincfg/chainhash"
-=======
-	"github.com/btcsuite/btcd/chaincfg/chainhash"
->>>>>>> bd4e64d1
 )
 
 // MaxBlockLocatorsPerMsg is the maximum number of block locator hashes allowed
