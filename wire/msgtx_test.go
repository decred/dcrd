--- conflicted
+++ resolved
@@ -12,9 +12,7 @@
 	"reflect"
 	"testing"
 
-	"github.com/btcsuite/btcd/chaincfg/chainhash"
 	"github.com/davecgh/go-spew/spew"
-
 	"github.com/decred/dcrd/chaincfg/chainhash"
 )
 
@@ -134,11 +132,7 @@
 // TestTxHash tests the ability to generate the hash of a transaction accurately.
 func TestTxHash(t *testing.T) {
 	// Hash of first transaction from block 113875.
-<<<<<<< HEAD
 	hashStr := "4538fc1618badd058ee88fd020984451024858796be0a1ed111877f887e1bd53"
-=======
-	hashStr := "f051e59b5e2503ac626d03aaeac8ab7be2d72ba4b7e97119c5852d70d52dcb86"
->>>>>>> bd4e64d1
 	wantHash, err := chainhash.NewHashFromStr(hashStr)
 	if err != nil {
 		t.Errorf("NewHashFromStr: %v", err)
