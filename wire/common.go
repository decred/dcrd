// Copyright (c) 2013-2015 The btcsuite developers
// Copyright (c) 2015-2016 The Decred developers
// Use of this source code is governed by an ISC
// license that can be found in the LICENSE file.

package wire

import (
	"crypto/rand"
	"encoding/binary"
	"fmt"
	"io"
	"math"
	"time"

	"github.com/decred/dcrd/chaincfg/chainhash"
)

const (
	// MaxVarIntPayload is the maximum payload size for a variable length integer.
	MaxVarIntPayload = 9

	// binaryFreeListMaxItems is the number of buffers to keep in the free
	// list to use for binary serialization and deserialization.
	binaryFreeListMaxItems = 1024
)

var (
	// littleEndian is a convenience variable since binary.LittleEndian is
	// quite long.
	littleEndian = binary.LittleEndian

	// bigEndian is a convenience variable since binary.BigEndian is quite
	// long.
	bigEndian = binary.BigEndian
)

// binaryFreeList defines a concurrent safe free list of byte slices (up to the
// maximum number defined by the binaryFreeListMaxItems constant) that have a
// cap of 8 (thus it supports up to a uint64).  It is used to provide temporary
// buffers for serializing and deserializing primitive numbers to and from their
// binary encoding in order to greatly reduce the number of allocations
// required.
//
// For convenience, functions are provided for each of the primitive unsigned
// integers that automatically obtain a buffer from the free list, perform the
// necessary binary conversion, read from or write to the given io.Reader or
// io.Writer, and return the buffer to the free list.
type binaryFreeList chan []byte

// Borrow returns a byte slice from the free list with a length of 8.  A new
// buffer is allocated if there are not any available on the free list.
func (l binaryFreeList) Borrow() []byte {
	var buf []byte
	select {
	case buf = <-l:
	default:
		buf = make([]byte, 8)
	}
	return buf[:8]
}

// Return puts the provided byte slice back on the free list.  The buffer MUST
// have been obtained via the Borrow function and therefore have a cap of 8.
func (l binaryFreeList) Return(buf []byte) {
	select {
	case l <- buf:
	default:
		// Let it go to the garbage collector.
	}
}

// Uint8 reads a single byte from the provided reader using a buffer from the
// free list and returns it as a uint8.
func (l binaryFreeList) Uint8(r io.Reader) (uint8, error) {
	buf := l.Borrow()[:1]
	if _, err := io.ReadFull(r, buf); err != nil {
		l.Return(buf)
		return 0, err
	}
	rv := buf[0]
	l.Return(buf)
	return rv, nil
}

// Uint16 reads two bytes from the provided reader using a buffer from the
// free list, converts it to a number using the provided byte order, and returns
// the resulting uint16.
func (l binaryFreeList) Uint16(r io.Reader, byteOrder binary.ByteOrder) (uint16, error) {
	buf := l.Borrow()[:2]
	if _, err := io.ReadFull(r, buf); err != nil {
		l.Return(buf)
		return 0, err
	}
	rv := byteOrder.Uint16(buf)
	l.Return(buf)
	return rv, nil
}

// Uint32 reads four bytes from the provided reader using a buffer from the
// free list, converts it to a number using the provided byte order, and returns
// the resulting uint32.
func (l binaryFreeList) Uint32(r io.Reader, byteOrder binary.ByteOrder) (uint32, error) {
	buf := l.Borrow()[:4]
	if _, err := io.ReadFull(r, buf); err != nil {
		l.Return(buf)
		return 0, err
	}
	rv := byteOrder.Uint32(buf)
	l.Return(buf)
	return rv, nil
}

// Uint64 reads eight bytes from the provided reader using a buffer from the
// free list, converts it to a number using the provided byte order, and returns
// the resulting uint64.
func (l binaryFreeList) Uint64(r io.Reader, byteOrder binary.ByteOrder) (uint64, error) {
	buf := l.Borrow()[:8]
	if _, err := io.ReadFull(r, buf); err != nil {
		l.Return(buf)
		return 0, err
	}
	rv := byteOrder.Uint64(buf)
	l.Return(buf)
	return rv, nil
}

// PutUint8 copies the provided uint8 into a buffer from the free list and
// writes the resulting byte to the given writer.
func (l binaryFreeList) PutUint8(w io.Writer, val uint8) error {
	buf := l.Borrow()[:1]
	buf[0] = val
	_, err := w.Write(buf)
	l.Return(buf)
	return err
}

// PutUint16 serializes the provided uint16 using the given byte order into a
// buffer from the free list and writes the resulting two bytes to the given
// writer.
func (l binaryFreeList) PutUint16(w io.Writer, byteOrder binary.ByteOrder, val uint16) error {
	buf := l.Borrow()[:2]
	byteOrder.PutUint16(buf, val)
	_, err := w.Write(buf)
	l.Return(buf)
	return err
}

// PutUint32 serializes the provided uint32 using the given byte order into a
// buffer from the free list and writes the resulting four bytes to the given
// writer.
func (l binaryFreeList) PutUint32(w io.Writer, byteOrder binary.ByteOrder, val uint32) error {
	buf := l.Borrow()[:4]
	byteOrder.PutUint32(buf, val)
	_, err := w.Write(buf)
	l.Return(buf)
	return err
}

// PutUint64 serializes the provided uint64 using the given byte order into a
// buffer from the free list and writes the resulting eight bytes to the given
// writer.
func (l binaryFreeList) PutUint64(w io.Writer, byteOrder binary.ByteOrder, val uint64) error {
	buf := l.Borrow()[:8]
	byteOrder.PutUint64(buf, val)
	_, err := w.Write(buf)
	l.Return(buf)
	return err
}

// binarySerializer provides a free list of buffers to use for serializing and
// deserializing primitive integer values to and from io.Readers and io.Writers.
var binarySerializer binaryFreeList = make(chan []byte, binaryFreeListMaxItems)

// errNonCanonicalVarInt is the common format string used for non-canonically
// encoded variable length integer errors.
var errNonCanonicalVarInt = "non-canonical varint %x - discriminant %x must " +
	"encode a value greater than %x"

// uint32Time represents a unix timestamp encoded with a uint32.  It is used as
// a way to signal the readElement function how to decode a timestamp into a Go
// time.Time since it is otherwise ambiguous.
type uint32Time time.Time

// int64Time represents a unix timestamp encoded with an int64.  It is used as
// a way to signal the readElement function how to decode a timestamp into a Go
// time.Time since it is otherwise ambiguous.
type int64Time time.Time

// readElement reads the next sequence of bytes from r using little endian
// depending on the concrete type of element pointed to.
func readElement(r io.Reader, element interface{}) error {
	// Attempt to read the element based on the concrete type via fast
	// type assertions first.
	switch e := element.(type) {
	case *int32:
<<<<<<< HEAD
		var scratch [4]byte
		b := scratch[0:4]
		_, err := io.ReadFull(r, b)
=======
		rv, err := binarySerializer.Uint32(r, littleEndian)
>>>>>>> 6229e358
		if err != nil {
			return err
		}
		*e = int32(rv)
		return nil

	case *uint32:
<<<<<<< HEAD
		var scratch [4]byte
		b := scratch[0:4]
		_, err := io.ReadFull(r, b)
=======
		rv, err := binarySerializer.Uint32(r, littleEndian)
>>>>>>> 6229e358
		if err != nil {
			return err
		}
		*e = rv
		return nil

	case *int64:
<<<<<<< HEAD
		var scratch [8]byte
		b := scratch[0:8]
		_, err := io.ReadFull(r, b)
=======
		rv, err := binarySerializer.Uint64(r, littleEndian)
>>>>>>> 6229e358
		if err != nil {
			return err
		}
		*e = int64(rv)
		return nil

	case *uint64:
<<<<<<< HEAD
		var scratch [8]byte
		b := scratch[0:8]
		_, err := io.ReadFull(r, b)
=======
		rv, err := binarySerializer.Uint64(r, littleEndian)
>>>>>>> 6229e358
		if err != nil {
			return err
		}
		*e = rv
		return nil

	case *bool:
<<<<<<< HEAD
		var scratch [1]byte
		b := scratch[0:1]
		_, err := io.ReadFull(r, b)
=======
		rv, err := binarySerializer.Uint8(r)
>>>>>>> 6229e358
		if err != nil {
			return err
		}
		if rv == 0x00 {
			*e = false
		} else {
			*e = true
		}
		return nil

	// Unix timestamp encoded as a uint32.
	case *uint32Time:
		rv, err := binarySerializer.Uint32(r, binary.LittleEndian)
		if err != nil {
			return err
		}
		*e = uint32Time(time.Unix(int64(rv), 0))
		return nil

	// Unix timestamp encoded as an int64.
	case *int64Time:
		rv, err := binarySerializer.Uint64(r, binary.LittleEndian)
		if err != nil {
			return err
		}
		*e = int64Time(time.Unix(int64(rv), 0))
		return nil

	// Message header checksum.
	case *[4]byte:
		_, err := io.ReadFull(r, e[:])
		if err != nil {
			return err
		}
		return nil

	// Message header command.
	case *[CommandSize]uint8:
		_, err := io.ReadFull(r, e[:])
		if err != nil {
			return err
		}
		return nil

	// IP address.
	case *[16]byte:
		_, err := io.ReadFull(r, e[:])
		if err != nil {
			return err
		}
		return nil

	case *chainhash.Hash:
		_, err := io.ReadFull(r, e[:])
		if err != nil {
			return err
		}
		return nil

	case *ServiceFlag:
<<<<<<< HEAD
		var scratch [8]byte
		b := scratch[0:8]
		_, err := io.ReadFull(r, b)
=======
		rv, err := binarySerializer.Uint64(r, littleEndian)
>>>>>>> 6229e358
		if err != nil {
			return err
		}
		*e = ServiceFlag(rv)
		return nil

	case *InvType:
<<<<<<< HEAD
		var scratch [4]byte
		b := scratch[0:4]
		_, err := io.ReadFull(r, b)
=======
		rv, err := binarySerializer.Uint32(r, littleEndian)
>>>>>>> 6229e358
		if err != nil {
			return err
		}
		*e = InvType(rv)
		return nil

<<<<<<< HEAD
	case *CurrencyNet:
		var scratch [4]byte
		b := scratch[0:4]
		_, err := io.ReadFull(r, b)
		if err != nil {
			return err
		}
		*e = CurrencyNet(binary.LittleEndian.Uint32(b))
		return nil

	case *BloomUpdateType:
		var scratch [1]byte
		b := scratch[0:1]
		_, err := io.ReadFull(r, b)
=======
	case *BitcoinNet:
		rv, err := binarySerializer.Uint32(r, littleEndian)
		if err != nil {
			return err
		}
		*e = BitcoinNet(rv)
		return nil

	case *BloomUpdateType:
		rv, err := binarySerializer.Uint8(r)
>>>>>>> 6229e358
		if err != nil {
			return err
		}
		*e = BloomUpdateType(rv)
		return nil

	case *RejectCode:
<<<<<<< HEAD
		var scratch [1]byte
		b := scratch[0:1]
		_, err := io.ReadFull(r, b)
=======
		rv, err := binarySerializer.Uint8(r)
>>>>>>> 6229e358
		if err != nil {
			return err
		}
		*e = RejectCode(rv)
		return nil
	}

	// Fall back to the slower binary.Read if a fast path was not available
	// above.
	return binary.Read(r, littleEndian, element)
}

// readElements reads multiple items from r.  It is equivalent to multiple
// calls to readElement.
func readElements(r io.Reader, elements ...interface{}) error {
	for _, element := range elements {
		err := readElement(r, element)
		if err != nil {
			return err
		}
	}
	return nil
}

// writeElement writes the little endian representation of element to w.
func writeElement(w io.Writer, element interface{}) error {
	// Attempt to write the element based on the concrete type via fast
	// type assertions first.
	switch e := element.(type) {
	case int32:
<<<<<<< HEAD
		var scratch [4]byte
		b := scratch[0:4]
		binary.LittleEndian.PutUint32(b, uint32(e))
		_, err := w.Write(b)
=======
		err := binarySerializer.PutUint32(w, littleEndian, uint32(e))
>>>>>>> 6229e358
		if err != nil {
			return err
		}
		return nil

	case uint32:
<<<<<<< HEAD
		var scratch [4]byte
		b := scratch[0:4]
		binary.LittleEndian.PutUint32(b, e)
		_, err := w.Write(b)
=======
		err := binarySerializer.PutUint32(w, littleEndian, e)
>>>>>>> 6229e358
		if err != nil {
			return err
		}
		return nil

	case int64:
<<<<<<< HEAD
		var scratch [8]byte
		b := scratch[0:8]
		binary.LittleEndian.PutUint64(b, uint64(e))
		_, err := w.Write(b)
=======
		err := binarySerializer.PutUint64(w, littleEndian, uint64(e))
>>>>>>> 6229e358
		if err != nil {
			return err
		}
		return nil

	case uint64:
<<<<<<< HEAD
		var scratch [8]byte
		b := scratch[0:8]
		binary.LittleEndian.PutUint64(b, e)
		_, err := w.Write(b)
=======
		err := binarySerializer.PutUint64(w, littleEndian, e)
>>>>>>> 6229e358
		if err != nil {
			return err
		}
		return nil

	case bool:
<<<<<<< HEAD
		var scratch [1]byte
		b := scratch[0:1]
=======
		var err error
>>>>>>> 6229e358
		if e == true {
			err = binarySerializer.PutUint8(w, 0x01)
		} else {
			err = binarySerializer.PutUint8(w, 0x00)
		}
		if err != nil {
			return err
		}
		return nil

	// Message header checksum.
	case [4]byte:
		_, err := w.Write(e[:])
		if err != nil {
			return err
		}
		return nil

	// Message header command.
	case [CommandSize]uint8:
		_, err := w.Write(e[:])
		if err != nil {
			return err
		}
		return nil

	// IP address.
	case [16]byte:
		_, err := w.Write(e[:])
		if err != nil {
			return err
		}
		return nil

	case *chainhash.Hash:
		_, err := w.Write(e[:])
		if err != nil {
			return err
		}
		return nil

	case ServiceFlag:
<<<<<<< HEAD
		var scratch [8]byte
		b := scratch[0:8]
		binary.LittleEndian.PutUint64(b, uint64(e))
		_, err := w.Write(b)
=======
		err := binarySerializer.PutUint64(w, littleEndian, uint64(e))
>>>>>>> 6229e358
		if err != nil {
			return err
		}
		return nil

	case InvType:
<<<<<<< HEAD
		var scratch [4]byte
		b := scratch[0:4]
		binary.LittleEndian.PutUint32(b, uint32(e))
		_, err := w.Write(b)
=======
		err := binarySerializer.PutUint32(w, littleEndian, uint32(e))
>>>>>>> 6229e358
		if err != nil {
			return err
		}
		return nil

<<<<<<< HEAD
	case CurrencyNet:
		var scratch [4]byte
		b := scratch[0:4]
		binary.LittleEndian.PutUint32(b, uint32(e))
		_, err := w.Write(b)
=======
	case BitcoinNet:
		err := binarySerializer.PutUint32(w, littleEndian, uint32(e))
>>>>>>> 6229e358
		if err != nil {
			return err
		}
		return nil

	case BloomUpdateType:
<<<<<<< HEAD
		var scratch [1]byte
		b := scratch[0:1]
		b[0] = uint8(e)
		_, err := w.Write(b)
=======
		err := binarySerializer.PutUint8(w, uint8(e))
>>>>>>> 6229e358
		if err != nil {
			return err
		}
		return nil

	case RejectCode:
<<<<<<< HEAD
		var scratch [1]byte
		b := scratch[0:1]
		b[0] = uint8(e)
		_, err := w.Write(b)
=======
		err := binarySerializer.PutUint8(w, uint8(e))
>>>>>>> 6229e358
		if err != nil {
			return err
		}
		return nil
	}

	// Fall back to the slower binary.Write if a fast path was not available
	// above.
	return binary.Write(w, littleEndian, element)
}

// writeElements writes multiple items to w.  It is equivalent to multiple
// calls to writeElement.
func writeElements(w io.Writer, elements ...interface{}) error {
	for _, element := range elements {
		err := writeElement(w, element)
		if err != nil {
			return err
		}
	}
	return nil
}

// ReadVarInt reads a variable length integer from r and returns it as a uint64.
func ReadVarInt(r io.Reader, pver uint32) (uint64, error) {
	discriminant, err := binarySerializer.Uint8(r)
	if err != nil {
		return 0, err
	}

	var rv uint64
	switch discriminant {
	case 0xff:
		sv, err := binarySerializer.Uint64(r, littleEndian)
		if err != nil {
			return 0, err
		}
		rv = sv

		// The encoding is not canonical if the value could have been
		// encoded using fewer bytes.
		min := uint64(0x100000000)
		if rv < min {
			return 0, messageError("ReadVarInt", fmt.Sprintf(
				errNonCanonicalVarInt, rv, discriminant, min))
		}

	case 0xfe:
		sv, err := binarySerializer.Uint32(r, littleEndian)
		if err != nil {
			return 0, err
		}
		rv = uint64(sv)

		// The encoding is not canonical if the value could have been
		// encoded using fewer bytes.
		min := uint64(0x10000)
		if rv < min {
			return 0, messageError("ReadVarInt", fmt.Sprintf(
				errNonCanonicalVarInt, rv, discriminant, min))
		}

	case 0xfd:
		sv, err := binarySerializer.Uint16(r, littleEndian)
		if err != nil {
			return 0, err
		}
		rv = uint64(sv)

		// The encoding is not canonical if the value could have been
		// encoded using fewer bytes.
		min := uint64(0xfd)
		if rv < min {
			return 0, messageError("ReadVarInt", fmt.Sprintf(
				errNonCanonicalVarInt, rv, discriminant, min))
		}

	default:
		rv = uint64(discriminant)
	}

	return rv, nil
}

// WriteVarInt serializes val to w using a variable number of bytes depending
// on its value.
func WriteVarInt(w io.Writer, pver uint32, val uint64) error {
	if val < 0xfd {
		return binarySerializer.PutUint8(w, uint8(val))
	}

	if val <= math.MaxUint16 {
		err := binarySerializer.PutUint8(w, 0xfd)
		if err != nil {
			return err
		}
		return binarySerializer.PutUint16(w, littleEndian, uint16(val))
	}

	if val <= math.MaxUint32 {
		err := binarySerializer.PutUint8(w, 0xfe)
		if err != nil {
			return err
		}
		return binarySerializer.PutUint32(w, littleEndian, uint32(val))
	}

	err := binarySerializer.PutUint8(w, 0xff)
	if err != nil {
		return err
	}
	return binarySerializer.PutUint64(w, littleEndian, val)
}

// VarIntSerializeSize returns the number of bytes it would take to serialize
// val as a variable length integer.
func VarIntSerializeSize(val uint64) int {
	// The value is small enough to be represented by itself, so it's
	// just 1 byte.
	if val < 0xfd {
		return 1
	}

	// Discriminant 1 byte plus 2 bytes for the uint16.
	if val <= math.MaxUint16 {
		return 3
	}

	// Discriminant 1 byte plus 4 bytes for the uint32.
	if val <= math.MaxUint32 {
		return 5
	}

	// Discriminant 1 byte plus 8 bytes for the uint64.
	return 9
}

// ReadVarString reads a variable length string from r and returns it as a Go
// string.  A variable length string is encoded as a variable length integer
// containing the length of the string followed by the bytes that represent the
// string itself.  An error is returned if the length is greater than the
// maximum block payload size since it helps protect against memory exhaustion
// attacks and forced panics through malformed messages.
func ReadVarString(r io.Reader, pver uint32) (string, error) {
	count, err := ReadVarInt(r, pver)
	if err != nil {
		return "", err
	}

	// Prevent variable length strings that are larger than the maximum
	// message size.  It would be possible to cause memory exhaustion and
	// panics without a sane upper bound on this count.
	if count > MaxMessagePayload {
		str := fmt.Sprintf("variable length string is too long "+
			"[count %d, max %d]", count, MaxMessagePayload)
		return "", messageError("ReadVarString", str)
	}

	buf := make([]byte, count)
	_, err = io.ReadFull(r, buf)
	if err != nil {
		return "", err
	}
	return string(buf), nil
}

// WriteVarString serializes str to w as a variable length integer containing
// the length of the string followed by the bytes that represent the string
// itself.
func WriteVarString(w io.Writer, pver uint32, str string) error {
	err := WriteVarInt(w, pver, uint64(len(str)))
	if err != nil {
		return err
	}
	_, err = w.Write([]byte(str))
	if err != nil {
		return err
	}
	return nil
}

// ReadVarBytes reads a variable length byte array.  A byte array is encoded
// as a varInt containing the length of the array followed by the bytes
// themselves.  An error is returned if the length is greater than the
// passed maxAllowed parameter which helps protect against memory exhuastion
// attacks and forced panics thorugh malformed messages.  The fieldName
// parameter is only used for the error message so it provides more context in
// the error.
func ReadVarBytes(r io.Reader, pver uint32, maxAllowed uint32,
	fieldName string) ([]byte, error) {

	count, err := ReadVarInt(r, pver)
	if err != nil {
		return nil, err
	}

	// Prevent byte array larger than the max message size.  It would
	// be possible to cause memory exhaustion and panics without a sane
	// upper bound on this count.
	if count > uint64(maxAllowed) {
		str := fmt.Sprintf("%s is larger than the max allowed size "+
			"[count %d, max %d]", fieldName, count, maxAllowed)
		return nil, messageError("ReadVarBytes", str)
	}

	b := make([]byte, count)
	_, err = io.ReadFull(r, b)
	if err != nil {
		return nil, err
	}
	return b, nil
}

// WriteVarBytes serializes a variable length byte array to w as a varInt
// containing the number of bytes, followed by the bytes themselves.
func WriteVarBytes(w io.Writer, pver uint32, bytes []byte) error {
	slen := uint64(len(bytes))
	err := WriteVarInt(w, pver, slen)
	if err != nil {
		return err
	}

	_, err = w.Write(bytes)
	if err != nil {
		return err
	}
	return nil
}

// randomUint64 returns a cryptographically random uint64 value.  This
// unexported version takes a reader primarily to ensure the error paths
// can be properly tested by passing a fake reader in the tests.
func randomUint64(r io.Reader) (uint64, error) {
	rv, err := binarySerializer.Uint64(r, bigEndian)
	if err != nil {
		return 0, err
	}
	return rv, nil
}

// RandomUint64 returns a cryptographically random uint64 value.
func RandomUint64() (uint64, error) {
	return randomUint64(rand.Reader)
}<|MERGE_RESOLUTION|>--- conflicted
+++ resolved
@@ -194,13 +194,7 @@
 	// type assertions first.
 	switch e := element.(type) {
 	case *int32:
-<<<<<<< HEAD
-		var scratch [4]byte
-		b := scratch[0:4]
-		_, err := io.ReadFull(r, b)
-=======
 		rv, err := binarySerializer.Uint32(r, littleEndian)
->>>>>>> 6229e358
 		if err != nil {
 			return err
 		}
@@ -208,13 +202,7 @@
 		return nil
 
 	case *uint32:
-<<<<<<< HEAD
-		var scratch [4]byte
-		b := scratch[0:4]
-		_, err := io.ReadFull(r, b)
-=======
 		rv, err := binarySerializer.Uint32(r, littleEndian)
->>>>>>> 6229e358
 		if err != nil {
 			return err
 		}
@@ -222,13 +210,7 @@
 		return nil
 
 	case *int64:
-<<<<<<< HEAD
-		var scratch [8]byte
-		b := scratch[0:8]
-		_, err := io.ReadFull(r, b)
-=======
 		rv, err := binarySerializer.Uint64(r, littleEndian)
->>>>>>> 6229e358
 		if err != nil {
 			return err
 		}
@@ -236,13 +218,7 @@
 		return nil
 
 	case *uint64:
-<<<<<<< HEAD
-		var scratch [8]byte
-		b := scratch[0:8]
-		_, err := io.ReadFull(r, b)
-=======
 		rv, err := binarySerializer.Uint64(r, littleEndian)
->>>>>>> 6229e358
 		if err != nil {
 			return err
 		}
@@ -250,13 +226,7 @@
 		return nil
 
 	case *bool:
-<<<<<<< HEAD
-		var scratch [1]byte
-		b := scratch[0:1]
-		_, err := io.ReadFull(r, b)
-=======
 		rv, err := binarySerializer.Uint8(r)
->>>>>>> 6229e358
 		if err != nil {
 			return err
 		}
@@ -317,13 +287,7 @@
 		return nil
 
 	case *ServiceFlag:
-<<<<<<< HEAD
-		var scratch [8]byte
-		b := scratch[0:8]
-		_, err := io.ReadFull(r, b)
-=======
 		rv, err := binarySerializer.Uint64(r, littleEndian)
->>>>>>> 6229e358
 		if err != nil {
 			return err
 		}
@@ -331,46 +295,23 @@
 		return nil
 
 	case *InvType:
-<<<<<<< HEAD
-		var scratch [4]byte
-		b := scratch[0:4]
-		_, err := io.ReadFull(r, b)
-=======
 		rv, err := binarySerializer.Uint32(r, littleEndian)
->>>>>>> 6229e358
 		if err != nil {
 			return err
 		}
 		*e = InvType(rv)
 		return nil
 
-<<<<<<< HEAD
 	case *CurrencyNet:
-		var scratch [4]byte
-		b := scratch[0:4]
-		_, err := io.ReadFull(r, b)
-		if err != nil {
-			return err
-		}
-		*e = CurrencyNet(binary.LittleEndian.Uint32(b))
-		return nil
-
-	case *BloomUpdateType:
-		var scratch [1]byte
-		b := scratch[0:1]
-		_, err := io.ReadFull(r, b)
-=======
-	case *BitcoinNet:
 		rv, err := binarySerializer.Uint32(r, littleEndian)
 		if err != nil {
 			return err
 		}
-		*e = BitcoinNet(rv)
+		*e = CurrencyNet(rv)
 		return nil
 
 	case *BloomUpdateType:
 		rv, err := binarySerializer.Uint8(r)
->>>>>>> 6229e358
 		if err != nil {
 			return err
 		}
@@ -378,13 +319,7 @@
 		return nil
 
 	case *RejectCode:
-<<<<<<< HEAD
-		var scratch [1]byte
-		b := scratch[0:1]
-		_, err := io.ReadFull(r, b)
-=======
 		rv, err := binarySerializer.Uint8(r)
->>>>>>> 6229e358
 		if err != nil {
 			return err
 		}
@@ -415,68 +350,35 @@
 	// type assertions first.
 	switch e := element.(type) {
 	case int32:
-<<<<<<< HEAD
-		var scratch [4]byte
-		b := scratch[0:4]
-		binary.LittleEndian.PutUint32(b, uint32(e))
-		_, err := w.Write(b)
-=======
 		err := binarySerializer.PutUint32(w, littleEndian, uint32(e))
->>>>>>> 6229e358
 		if err != nil {
 			return err
 		}
 		return nil
 
 	case uint32:
-<<<<<<< HEAD
-		var scratch [4]byte
-		b := scratch[0:4]
-		binary.LittleEndian.PutUint32(b, e)
-		_, err := w.Write(b)
-=======
 		err := binarySerializer.PutUint32(w, littleEndian, e)
->>>>>>> 6229e358
 		if err != nil {
 			return err
 		}
 		return nil
 
 	case int64:
-<<<<<<< HEAD
-		var scratch [8]byte
-		b := scratch[0:8]
-		binary.LittleEndian.PutUint64(b, uint64(e))
-		_, err := w.Write(b)
-=======
 		err := binarySerializer.PutUint64(w, littleEndian, uint64(e))
->>>>>>> 6229e358
 		if err != nil {
 			return err
 		}
 		return nil
 
 	case uint64:
-<<<<<<< HEAD
-		var scratch [8]byte
-		b := scratch[0:8]
-		binary.LittleEndian.PutUint64(b, e)
-		_, err := w.Write(b)
-=======
 		err := binarySerializer.PutUint64(w, littleEndian, e)
->>>>>>> 6229e358
 		if err != nil {
 			return err
 		}
 		return nil
 
 	case bool:
-<<<<<<< HEAD
-		var scratch [1]byte
-		b := scratch[0:1]
-=======
 		var err error
->>>>>>> 6229e358
 		if e == true {
 			err = binarySerializer.PutUint8(w, 0x01)
 		} else {
@@ -519,71 +421,35 @@
 		return nil
 
 	case ServiceFlag:
-<<<<<<< HEAD
-		var scratch [8]byte
-		b := scratch[0:8]
-		binary.LittleEndian.PutUint64(b, uint64(e))
-		_, err := w.Write(b)
-=======
 		err := binarySerializer.PutUint64(w, littleEndian, uint64(e))
->>>>>>> 6229e358
 		if err != nil {
 			return err
 		}
 		return nil
 
 	case InvType:
-<<<<<<< HEAD
-		var scratch [4]byte
-		b := scratch[0:4]
-		binary.LittleEndian.PutUint32(b, uint32(e))
-		_, err := w.Write(b)
-=======
 		err := binarySerializer.PutUint32(w, littleEndian, uint32(e))
->>>>>>> 6229e358
-		if err != nil {
-			return err
-		}
-		return nil
-
-<<<<<<< HEAD
+		if err != nil {
+			return err
+		}
+		return nil
+
 	case CurrencyNet:
-		var scratch [4]byte
-		b := scratch[0:4]
-		binary.LittleEndian.PutUint32(b, uint32(e))
-		_, err := w.Write(b)
-=======
-	case BitcoinNet:
 		err := binarySerializer.PutUint32(w, littleEndian, uint32(e))
->>>>>>> 6229e358
 		if err != nil {
 			return err
 		}
 		return nil
 
 	case BloomUpdateType:
-<<<<<<< HEAD
-		var scratch [1]byte
-		b := scratch[0:1]
-		b[0] = uint8(e)
-		_, err := w.Write(b)
-=======
 		err := binarySerializer.PutUint8(w, uint8(e))
->>>>>>> 6229e358
 		if err != nil {
 			return err
 		}
 		return nil
 
 	case RejectCode:
-<<<<<<< HEAD
-		var scratch [1]byte
-		b := scratch[0:1]
-		b[0] = uint8(e)
-		_, err := w.Write(b)
-=======
 		err := binarySerializer.PutUint8(w, uint8(e))
->>>>>>> 6229e358
 		if err != nil {
 			return err
 		}
