--- conflicted
+++ resolved
@@ -43,41 +43,9 @@
 	// in a single transaction we will relay or mine.  It is a fraction
 	// of the max signature operations for a block.
 	maxSigOpsPerTx = blockchain.MaxSigOpsPerBlock / 5
-<<<<<<< HEAD
-
-	// maxStandardTxSize is the maximum size allowed for transactions that
-	// are considered standard and will therefore be relayed and considered
-	// for mining.
-	maxStandardTxSize = 100000
-
-	// maxStandardSigScriptSize is the maximum size allowed for a
-	// transaction input signature script to be considered standard.  This
-	// value allows for a 15-of-15 CHECKMULTISIG pay-to-script-hash with
-	// compressed keys.
-	//
-	// The form of the overall script is: OP_0 <15 signatures> OP_PUSHDATA2
-	// <2 bytes len> [OP_15 <15 pubkeys> OP_15 OP_CHECKMULTISIG]
-	//
-	// For the p2sh script portion, each of the 15 compressed pubkeys are
-	// 33 bytes (plus one for the OP_DATA_33 opcode), and the thus it totals
-	// to (15*34)+3 = 513 bytes.  Next, each of the 15 signatures is a max
-	// of 73 bytes (plus one for the OP_DATA_73 opcode).  Also, there is one
-	// extra byte for the initial extra OP_0 push and 3 bytes for the
-	// OP_PUSHDATA2 needed to specify the 513 bytes for the script push.
-	// That brings the total to 1+(15*74)+3+513 = 1627.  This value also
-	// adds a few extra bytes to provide a little buffer.
-	// (1 + 15*74 + 3) + (15*34 + 3) + 23 = 1650
-	maxStandardSigScriptSize = 1650
-
-	// defaultMinRelayTxFee is the minimum fee in atoms that is required
-	// for a transaction to be treated as free for relay and mining
-	// purposes.  It is also used to help determine if a transaction is
-	// considered dust and as a base for calculating minimum required fees
-	// for larger transactions.  This value is in Atoms/1000 bytes.
-	defaultMinRelayTxFee = dcrutil.Amount(1e6)
-
-	// minTicketFeeMainNet is the minimum fee per KB in atoms that is
-	// required for a ticket to enter the mempool on MainNet.
+
+	// minTicketFee is the minimum fee per KB in atoms that is required for
+	// a ticket to enter the mempool.
 	minTicketFee = 1e6
 
 	// maxRelayFeeMultiplier is the factor that we disallow fees / kb above
@@ -104,8 +72,6 @@
 	// maxNullDataOutputs is the maximum number of OP_RETURN null data
 	// pushes in a transaction, after which it is considered non-standard.
 	maxNullDataOutputs = 4
-=======
->>>>>>> 58e27621
 )
 
 // TxDesc is a descriptor containing a transaction in the mempool and the
@@ -392,114 +358,6 @@
 	return sortedBlocks, err
 }
 
-<<<<<<< HEAD
-// checkTransactionStandard performs a series of checks on a transaction to
-// ensure it is a "standard" transaction.  A standard transaction is one that
-// conforms to several additional limiting cases over what is considered a
-// "sane" transaction such as having a version in the supported range, being
-// finalized, conforming to more stringent size constraints, having scripts
-// of recognized forms, and not containing "dust" outputs (those that are
-// so small it costs more to process them than they are worth).
-func (mp *txMemPool) checkTransactionStandard(tx *dcrutil.Tx, txType stake.TxType,
-	height int64) error {
-	msgTx := tx.MsgTx()
-
-	// The transaction must be a currently supported version.
-	if !wire.IsSupportedMsgTxVersion(msgTx) {
-		str := fmt.Sprintf("transaction version %d is not in the "+
-			"valid range of %d-%d", msgTx.Version, 1,
-			wire.TxVersion)
-		return txRuleError(wire.RejectNonstandard, str)
-	}
-
-	// The transaction must be finalized to be standard and therefore
-	// considered for inclusion in a block.
-	adjustedTime := mp.server.timeSource.AdjustedTime()
-	if !blockchain.IsFinalizedTransaction(tx, height, adjustedTime) {
-		return txRuleError(wire.RejectNonstandard,
-			"transaction is not finalized")
-	}
-
-	// Since extremely large transactions with a lot of inputs can cost
-	// almost as much to process as the sender fees, limit the maximum
-	// size of a transaction.  This also helps mitigate CPU exhaustion
-	// attacks.
-	serializedLen := msgTx.SerializeSize()
-	if serializedLen > maxStandardTxSize {
-		str := fmt.Sprintf("transaction size of %v is larger than max "+
-			"allowed size of %v", serializedLen, maxStandardTxSize)
-		return txRuleError(wire.RejectNonstandard, str)
-	}
-
-	for i, txIn := range msgTx.TxIn {
-		// Each transaction input signature script must not exceed the
-		// maximum size allowed for a standard transaction.  See
-		// the comment on maxStandardSigScriptSize for more details.
-		sigScriptLen := len(txIn.SignatureScript)
-		if sigScriptLen > maxStandardSigScriptSize {
-			str := fmt.Sprintf("transaction input %d: signature "+
-				"script size of %d bytes is large than max "+
-				"allowed size of %d bytes", i, sigScriptLen,
-				maxStandardSigScriptSize)
-			return txRuleError(wire.RejectNonstandard, str)
-		}
-
-		// Each transaction input signature script must only contain
-		// opcodes which push data onto the stack.
-		if !txscript.IsPushOnlyScript(txIn.SignatureScript) {
-			str := fmt.Sprintf("transaction input %d: signature "+
-				"script is not push only", i)
-			return txRuleError(wire.RejectNonstandard, str)
-		}
-
-	}
-
-	// None of the output public key scripts can be a non-standard script or
-	// be "dust" (except when the script is a null data script).
-	numNullDataOutputs := 0
-	for i, txOut := range msgTx.TxOut {
-		scriptClass := txscript.GetScriptClass(txOut.Version, txOut.PkScript)
-		err := checkPkScriptStandard(txOut.Version, txOut.PkScript, scriptClass)
-		if err != nil {
-			// Attempt to extract a reject code from the error so
-			// it can be retained.  When not possible, fall back to
-			// a non standard error.
-			rejectCode, found := extractRejectCode(err)
-			if !found {
-				rejectCode = wire.RejectNonstandard
-			}
-			str := fmt.Sprintf("transaction output %d: %v", i, err)
-			return txRuleError(rejectCode, str)
-		}
-
-		// Accumulate the number of outputs which only carry data.  For
-		// all other script types, ensure the output value is not
-		// "dust".
-		if scriptClass == txscript.NullDataTy {
-			numNullDataOutputs++
-		} else if isDust(txOut, cfg.minRelayTxFee) &&
-			txType != stake.TxTypeSStx {
-			str := fmt.Sprintf("transaction output %d: payment "+
-				"of %d is dust", i, txOut.Value)
-			return txRuleError(wire.RejectDust, str)
-		}
-	}
-
-	// A standard transaction must not have more than one output script that
-	// only carries data. However, certain types of standard stake transactions
-	// are allowed to have multiple OP_RETURN outputs, so only throw an error here
-	// if the tx is TxTypeRegular.
-	if numNullDataOutputs > maxNullDataOutputs && txType == stake.TxTypeRegular {
-		str := "more than one transaction output in a nulldata script for a " +
-			"regular type tx"
-		return txRuleError(wire.RejectNonstandard, str)
-	}
-
-	return nil
-}
-
-=======
->>>>>>> 58e27621
 // removeOrphan is the internal function which implements the public
 // RemoveOrphan.  See the comment for RemoveOrphan for more details.
 //
@@ -1203,12 +1061,8 @@
 	// Don't allow non-standard transactions if the network parameters
 	// forbid their relaying.
 	if !activeNetParams.RelayNonStdTxs {
-<<<<<<< HEAD
-		err := mp.checkTransactionStandard(tx, txType, nextBlockHeight)
-=======
-		err := checkTransactionStandard(tx, nextBlockHeight,
+		err := checkTransactionStandard(tx, txType, nextBlockHeight,
 			mp.server.timeSource, cfg.minRelayTxFee)
->>>>>>> 58e27621
 		if err != nil {
 			// Attempt to extract a reject code from the error so
 			// it can be retained.  When not possible, fall back to
