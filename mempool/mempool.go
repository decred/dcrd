--- conflicted
+++ resolved
@@ -371,16 +371,12 @@
 // addOrphan adds an orphan transaction to the orphan pool.
 //
 // This function MUST be called with the mempool lock held (for writes).
-<<<<<<< HEAD
 func (mp *TxPool) addOrphan(tx *dcrutil.Tx) {
-=======
-func (mp *TxPool) addOrphan(tx *btcutil.Tx) {
 	// Nothing to do if no orphans are allowed.
 	if mp.cfg.Policy.MaxOrphanTxs <= 0 {
 		return
 	}
 
->>>>>>> 0e71867d
 	// Limit the number orphan transactions to prevent memory exhaustion.  A
 	// random orphan is evicted to make room if needed.
 	mp.limitNumOrphans()
@@ -824,20 +820,12 @@
 	}
 
 	// Don't allow non-standard transactions if the network parameters
-<<<<<<< HEAD
-	// forbid their relaying.
+	// forbid their acceptance.
 	medianTime := mp.cfg.PastMedianTime()
-	if !mp.cfg.Policy.RelayNonStd {
+	if !mp.cfg.Policy.AcceptNonStd {
 		err := checkTransactionStandard(tx, txType, nextBlockHeight,
 			medianTime, mp.cfg.Policy.MinRelayTxFee,
 			mp.cfg.Policy.MaxTxVersion)
-=======
-	// forbid their acceptance.
-	if !mp.cfg.Policy.AcceptNonStd {
-		medianTimePast := mp.cfg.MedianTimePast()
-		err = checkTransactionStandard(tx, nextBlockHeight,
-			medianTimePast, mp.cfg.Policy.MinRelayTxFee)
->>>>>>> 0e71867d
 		if err != nil {
 			// Attempt to extract a reject code from the error so
 			// it can be retained.  When not possible, fall back to
@@ -1023,15 +1011,9 @@
 	}
 
 	// Don't allow transactions with non-standard inputs if the network
-<<<<<<< HEAD
-	// parameters forbid their relaying.
-	if !mp.cfg.Policy.RelayNonStd {
-		err := checkInputsStandard(tx, txType, utxoView)
-=======
 	// parameters forbid their acceptance.
 	if !mp.cfg.Policy.AcceptNonStd {
-		err := checkInputsStandard(tx, utxoView)
->>>>>>> 0e71867d
+		err := checkInputsStandard(tx, txType, utxoView)
 		if err != nil {
 			// Attempt to extract a reject code from the error so
 			// it can be retained.  When not possible, fall back to
