// Copyright (c) 2013-2016 The btcsuite developers
// Copyright (c) 2016 The Decred developers
// Use of this source code is governed by an ISC
// license that can be found in the LICENSE file.

package peer

import (
	"bytes"
	"container/list"
	"errors"
	"fmt"
	"io"
	"math/rand"
	"net"
	"strconv"
	"sync"
	"sync/atomic"
	"time"

	"github.com/btcsuite/go-socks/socks"
	"github.com/davecgh/go-spew/spew"
	"github.com/decred/dcrd/blockchain"
	"github.com/decred/dcrd/chaincfg"
	"github.com/decred/dcrd/chaincfg/chainhash"
	"github.com/decred/dcrd/wire"
)

const (
	// MaxProtocolVersion is the max protocol version the peer supports.
	MaxProtocolVersion = wire.SendHeadersVersion

	// outputBufferSize is the number of elements the output channels use.
	outputBufferSize = 5000

	// invTrickleSize is the maximum amount of inventory to send in a single
	// message when trickling inventory to remote peers.
	maxInvTrickleSize = 1000

	// maxKnownInventory is the maximum number of items to keep in the known
	// inventory cache.
	maxKnownInventory = 1000

	// pingInterval is the interval of time to wait in between sending ping
	// messages.
	pingInterval = 2 * time.Minute

	// negotiateTimeout is the duration of inactivity before we timeout a
	// peer that hasn't completed the initial version negotiation.
	negotiateTimeout = 30 * time.Second

	// idleTimeout is the duration of inactivity before we time out a peer.
	idleTimeout = 5 * time.Minute

	// stallTickInterval is the interval of time between each check for
	// stalled peers.
	stallTickInterval = 15 * time.Second

	// stallResponseTimeout is the base maximum amount of time messages that
	// expect a response will wait before disconnecting the peer for
	// stalling.  The deadlines are adjusted for callback running times and
	// only checked on each stall tick interval.
	stallResponseTimeout = 30 * time.Second

	// trickleTimeout is the duration of the ticker which trickles down the
	// inventory to a peer.
	trickleTimeout = 500 * time.Millisecond
)

var (
	// nodeCount is the total number of peer connections made since startup
	// and is used to assign an id to a peer.
	nodeCount int32

	// zeroHash is the zero value hash (all zeros).  It is defined as a
	// convenience.
	zeroHash chainhash.Hash

	// sentNonces houses the unique nonces that are generated when pushing
	// version messages that are used to detect self connections.
	sentNonces = newMruNonceMap(50)

	// allowSelfConns is only used to allow the tests to bypass the self
	// connection detecting and disconnect logic since they intentionally
	// do so for testing purposes.
	allowSelfConns bool
)

// MessageListeners defines callback function pointers to invoke with message
// listeners for a peer. Any listener which is not set to a concrete callback
// during peer initialization is ignored. Execution of multiple message
// listeners occurs serially, so one callback blocks the execution of the next.
//
// NOTE: Unless otherwise documented, these listeners must NOT directly call any
// blocking calls (such as WaitForShutdown) on the peer instance since the input
// handler goroutine blocks until the callback has completed.  Doing so will
// result in a deadlock.
type MessageListeners struct {
	// OnGetAddr is invoked when a peer receives a getaddr wire message.
	OnGetAddr func(p *Peer, msg *wire.MsgGetAddr)

	// OnAddr is invoked when a peer receives an addr wire message.
	OnAddr func(p *Peer, msg *wire.MsgAddr)

	// OnPing is invoked when a peer receives a ping wire message.
	OnPing func(p *Peer, msg *wire.MsgPing)

	// OnPong is invoked when a peer receives a pong wire message.
	OnPong func(p *Peer, msg *wire.MsgPong)

	// OnAlert is invoked when a peer receives an alert wire message.
	OnAlert func(p *Peer, msg *wire.MsgAlert)

	// OnMemPool is invoked when a peer receives a mempool wire message.
	OnMemPool func(p *Peer, msg *wire.MsgMemPool)

	// OnGetMiningState is invoked when a peer receives a getminings wire
	// message.
	OnGetMiningState func(p *Peer, msg *wire.MsgGetMiningState)

	// OnMiningState is invoked when a peer receives a miningstate wire
	// message.
	OnMiningState func(p *Peer, msg *wire.MsgMiningState)

	// OnTx is invoked when a peer receives a tx wire message.
	OnTx func(p *Peer, msg *wire.MsgTx)

	// OnBlock is invoked when a peer receives a block wire message.
	OnBlock func(p *Peer, msg *wire.MsgBlock, buf []byte)

	// OnInv is invoked when a peer receives an inv wire message.
	OnInv func(p *Peer, msg *wire.MsgInv)

	// OnHeaders is invoked when a peer receives a headers wire message.
	OnHeaders func(p *Peer, msg *wire.MsgHeaders)

	// OnNotFound is invoked when a peer receives a notfound wire message.
	OnNotFound func(p *Peer, msg *wire.MsgNotFound)

	// OnGetData is invoked when a peer receives a getdata wire message.
	OnGetData func(p *Peer, msg *wire.MsgGetData)

	// OnGetBlocks is invoked when a peer receives a getblocks wire message.
	OnGetBlocks func(p *Peer, msg *wire.MsgGetBlocks)

	// OnGetHeaders is invoked when a peer receives a getheaders wire
	// message.
	OnGetHeaders func(p *Peer, msg *wire.MsgGetHeaders)

	// OnFilterAdd is invoked when a peer receives a filteradd wire message.
	// Peers that do not advertise support for bloom filters and negotiate
	// to a protocol version before BIP0111 will simply ignore the message
	// while those that negotiate to the BIP0111 protocol version or higher
	// will be immediately disconnected.
	OnFilterAdd func(p *Peer, msg *wire.MsgFilterAdd)

	// OnFilterClear is invoked when a peer receives a filterclear wire
	// message.
	// Peers that do not advertise support for bloom filters and negotiate
	// to a protocol version before BIP0111 will simply ignore the message
	// while those that negotiate to the BIP0111 protocol version or higher
	// will be immediately disconnected.
	OnFilterClear func(p *Peer, msg *wire.MsgFilterClear)

	// OnFilterLoad is invoked when a peer receives a filterload wire
	// message.
	// Peers that do not advertise support for bloom filters and negotiate
	// to a protocol version before BIP0111 will simply ignore the message
	// while those that negotiate to the BIP0111 protocol version or higher
	// will be immediately disconnected.
	OnFilterLoad func(p *Peer, msg *wire.MsgFilterLoad)

	// OnMerkleBlock  is invoked when a peer receives a merkleblock wire
	// message.
	OnMerkleBlock func(p *Peer, msg *wire.MsgMerkleBlock)

	// OnVersion is invoked when a peer receives a version wire message.
	OnVersion func(p *Peer, msg *wire.MsgVersion)

	// OnVerAck is invoked when a peer receives a verack wire message.
	OnVerAck func(p *Peer, msg *wire.MsgVerAck)

	// OnReject is invoked when a peer receives a reject wire message.
	OnReject func(p *Peer, msg *wire.MsgReject)

	// OnSendHeaders is invoked when a peer receives a sendheaders wire
	// message.
	OnSendHeaders func(p *Peer, msg *wire.MsgSendHeaders)

	// OnRead is invoked when a peer receives a wire message.  It consists
	// of the number of bytes read, the message, and whether or not an error
	// in the read occurred.  Typically, callers will opt to use the
	// callbacks for the specific message types, however this can be useful
	// for circumstances such as keeping track of server-wide byte counts or
	// working with custom message types for which the peer does not
	// directly provide a callback.
	OnRead func(p *Peer, bytesRead int, msg wire.Message, err error)

<<<<<<< HEAD
	// OnWrite is invoked when a peer receives a wire message.  It consists
	// of the number of bytes written, the message, and whether or not an
	// error in the write occurred.  This can be useful for  circumstances
	// such as keeping track of server-wide byte counts.
=======
	// OnWrite is invoked when we write a bitcoin message to a peer.  It
	// consists of the number of bytes written, the message, and whether or
	// not an error in the write occurred.  This can be useful for
	// circumstances such as keeping track of server-wide byte counts.
>>>>>>> 1ffc3dc1
	OnWrite func(p *Peer, bytesWritten int, msg wire.Message, err error)
}

// Config is the struct to hold configuration options useful to Peer.
type Config struct {
	// NewestBlock specifies a callback which provides the newest block
	// details to the peer as needed.  This can be nil in which case the
	// peer will report a block height of 0, however it is good practice for
	// peers to specify this so their currently best known is accurately
	// reported.
	NewestBlock ShaFunc

	// BestLocalAddress returns the best local address for a given address.
	BestLocalAddress AddrFunc

	// HostToNetAddress returns the netaddress for the given host. This can be
	// nil in  which case the host will be parsed as an IP address.
	HostToNetAddress HostToNetAddrFunc

	// Proxy indicates a proxy is being used for connections.  The only
	// effect this has is to prevent leaking the tor proxy address, so it
	// only needs to specified if using a tor proxy.
	Proxy string

	// UserAgentName specifies the user agent name to advertise.  It is
	// highly recommended to specify this value.
	UserAgentName string

	// UserAgentVersion specifies the user agent version to advertise.  It
	// is highly recommended to specify this value and that it follows the
	// form "major.minor.revision" e.g. "2.6.41".
	UserAgentVersion string

	// ChainParams identifies which chain parameters the peer is associated
	// with.  It is highly recommended to specify this field, however it can
	// be omitted in which case the test network will be used.
	ChainParams *chaincfg.Params

	// Services specifies which services to advertise as supported by the
	// local peer.  This field can be omitted in which case it will be 0
	// and therefore advertise no supported services.
	Services wire.ServiceFlag

	// ProtocolVersion specifies the maximum protocol version to use and
	// advertise.  This field can be omitted in which case
	// peer.MaxProtocolVersion will be used.
	ProtocolVersion uint32

	// DisableRelayTx specifies if the remote peer should be informed to
	// not send inv messages for transactions.
	DisableRelayTx bool

	// Listeners houses callback functions to be invoked on receiving peer
	// messages.
	Listeners MessageListeners
}

// minUint32 is a helper function to return the minimum of two uint32s.
// This avoids a math import and the need to cast to floats.
func minUint32(a, b uint32) uint32 {
	if a < b {
		return a
	}
	return b
}

// newNetAddress attempts to extract the IP address and port from the passed
// net.Addr interface and create a NetAddress structure using that information.
func newNetAddress(addr net.Addr, services wire.ServiceFlag) (*wire.NetAddress, error) {
	// addr will be a net.TCPAddr when not using a proxy.
	if tcpAddr, ok := addr.(*net.TCPAddr); ok {
		ip := tcpAddr.IP
		port := uint16(tcpAddr.Port)
		na := wire.NewNetAddressIPPort(ip, port, services)
		return na, nil
	}

	// addr will be a socks.ProxiedAddr when using a proxy.
	if proxiedAddr, ok := addr.(*socks.ProxiedAddr); ok {
		ip := net.ParseIP(proxiedAddr.Host)
		if ip == nil {
			ip = net.ParseIP("0.0.0.0")
		}
		port := uint16(proxiedAddr.Port)
		na := wire.NewNetAddressIPPort(ip, port, services)
		return na, nil
	}

	// For the most part, addr should be one of the two above cases, but
	// to be safe, fall back to trying to parse the information from the
	// address string as a last resort.
	host, portStr, err := net.SplitHostPort(addr.String())
	if err != nil {
		return nil, err
	}
	ip := net.ParseIP(host)
	port, err := strconv.ParseUint(portStr, 10, 16)
	if err != nil {
		return nil, err
	}
	na := wire.NewNetAddressIPPort(ip, uint16(port), services)
	return na, nil
}

// outMsg is used to house a message to be sent along with a channel to signal
// when the message has been sent (or won't be sent due to things such as
// shutdown)
type outMsg struct {
	msg      wire.Message
	doneChan chan<- struct{}
}

// stallControlCmd represents the command of a stall control message.
type stallControlCmd uint8

// Constants for the command of a stall control message.
const (
	// sccSendMessage indicates a message is being sent to the remote peer.
	sccSendMessage stallControlCmd = iota

	// sccReceiveMessage indicates a message has been received from the
	// remote peer.
	sccReceiveMessage

	// sccHandlerStart indicates a callback handler is about to be invoked.
	sccHandlerStart

	// sccHandlerStart indicates a callback handler has completed.
	sccHandlerDone
)

// stallControlMsg is used to signal the stall handler about specific events
// so it can properly detect and handle stalled remote peers.
type stallControlMsg struct {
	command stallControlCmd
	message wire.Message
}

// StatsSnap is a snapshot of peer stats at a point in time.
type StatsSnap struct {
	ID             int32
	Addr           string
	Services       wire.ServiceFlag
	LastSend       time.Time
	LastRecv       time.Time
	BytesSent      uint64
	BytesRecv      uint64
	ConnTime       time.Time
	TimeOffset     int64
	Version        uint32
	UserAgent      string
	Inbound        bool
	StartingHeight int64
	LastBlock      int64
	LastPingNonce  uint64
	LastPingTime   time.Time
	LastPingMicros int64
}

// ShaFunc is a function which returns a block sha, height and error
// It is used as a callback to get newest block details.
type ShaFunc func() (sha *chainhash.Hash, height int64, err error)

// AddrFunc is a func which takes an address and returns a related address.
type AddrFunc func(remoteAddr *wire.NetAddress) *wire.NetAddress

// HostToNetAddrFunc is a func which takes a host, port, services and returns
// the netaddress.
type HostToNetAddrFunc func(host string, port uint16,
	services wire.ServiceFlag) (*wire.NetAddress, error)

// NOTE: The overall data flow of a peer is split into 3 goroutines.  Inbound
// messages are read via the inHandler goroutine and generally dispatched to
// their own handler.  For inbound data-related messages such as blocks,
// transactions, and inventory, the data is handled by the corresponding
// message handlers.  The data flow for outbound messages is split into 2
// goroutines, queueHandler and outHandler.  The first, queueHandler, is used
// as a way for external entities to queue messages, by way of the QueueMessage
// function, quickly regardless of whether the peer is currently sending or not.
// It acts as the traffic cop between the external world and the actual
// goroutine which writes to the network socket.

// Peer provides a basic concurrent safe decred peer for handling decred
// communications via the peer-to-peer protocol.  It provides full duplex
// reading and writing, automatic handling of the initial handshake process,
// querying of usage statistics and other information about the remote peer such
// as its address, user agent, and protocol version, output message queuing,
// inventory trickling, and the ability to dynamically register and unregister
// callbacks for handling decred protocol messages.
//
// Outbound messages are typically queued via QueueMessage or QueueInventory.
// QueueMessage is intended for all messages, including responses to data such
// as blocks and transactions.  QueueInventory, on the other hand, is only
// intended for relaying inventory as it employs a trickling mechanism to batch
// the inventory together.  However, some helper functions for pushing messages
// of specific types that typically require common special handling are
// provided as a convenience.
type Peer struct {
	// The following variables must only be used atomically.
	bytesReceived uint64
	bytesSent     uint64
	lastRecv      int64
	lastSend      int64
	connected     int32
	disconnect    int32

	conn net.Conn

	// These fields are set at creation time and never modified, so they are
	// safe to read from concurrently without a mutex.
	addr    string
	cfg     Config
	inbound bool

	flagsMtx             sync.Mutex // protects the peer flags below
	na                   *wire.NetAddress
	id                   int32
	userAgent            string
	services             wire.ServiceFlag
	versionKnown         bool
	protocolVersion      uint32
	sendHeadersPreferred bool // peer sent a sendheaders message
	versionSent          bool
	verAckReceived       bool

	knownInventory     *mruInventoryMap
	prevGetBlocksMtx   sync.Mutex
	prevGetBlocksBegin *chainhash.Hash
	prevGetBlocksStop  *chainhash.Hash
	prevGetHdrsMtx     sync.Mutex
	prevGetHdrsBegin   *chainhash.Hash
	prevGetHdrsStop    *chainhash.Hash

	// These fields keep track of statistics for the peer and are protected
	// by the statsMtx mutex.
	statsMtx           sync.RWMutex
	timeOffset         int64
	timeConnected      time.Time
	startingHeight     int64
	lastBlock          int64
	lastAnnouncedBlock *chainhash.Hash
	lastPingNonce      uint64    // Set to nonce if we have a pending ping.
	lastPingTime       time.Time // Time we sent last ping.
	lastPingMicros     int64     // Time for last ping to return.

	stallControl  chan stallControlMsg
	outputQueue   chan outMsg
	sendQueue     chan outMsg
	sendDoneQueue chan struct{}
	outputInvChan chan *wire.InvVect
	inQuit        chan struct{}
	queueQuit     chan struct{}
	outQuit       chan struct{}
	quit          chan struct{}
}

// String returns the peer's address and directionality as a human-readable
// string.
//
// This function is safe for concurrent access.
func (p *Peer) String() string {
	return fmt.Sprintf("%s (%s)", p.addr, directionString(p.inbound))
}

// UpdateLastBlockHeight updates the last known block for the peer.
//
// This function is safe for concurrent access.
func (p *Peer) UpdateLastBlockHeight(newHeight int64) {
	p.statsMtx.Lock()
	log.Tracef("Updating last block height of peer %v from %v to %v",
		p.addr, p.lastBlock, newHeight)
	p.lastBlock = newHeight
	p.statsMtx.Unlock()
}

// UpdateLastAnnouncedBlock updates meta-data about the last block sha this
// peer is known to have announced.
//
// This function is safe for concurrent access.
func (p *Peer) UpdateLastAnnouncedBlock(blkSha *chainhash.Hash) {
	log.Tracef("Updating last blk for peer %v, %v", p.addr, blkSha)

	p.statsMtx.Lock()
	p.lastAnnouncedBlock = blkSha
	p.statsMtx.Unlock()
}

// AddKnownInventory adds the passed inventory to the cache of known inventory
// for the peer.
//
// This function is safe for concurrent access.
func (p *Peer) AddKnownInventory(invVect *wire.InvVect) {
	p.knownInventory.Add(invVect)
}

// StatsSnapshot returns a snapshot of the current peer flags and statistics.
//
// This function is safe for concurrent access.
func (p *Peer) StatsSnapshot() *StatsSnap {
	p.statsMtx.RLock()
	defer p.statsMtx.RUnlock()

	p.flagsMtx.Lock()
	id := p.id
	addr := p.addr
	userAgent := p.userAgent
	services := p.services
	protocolVersion := p.protocolVersion
	p.flagsMtx.Unlock()

	// Get a copy of all relevant flags and stats.
	return &StatsSnap{
		ID:             id,
		Addr:           addr,
		UserAgent:      userAgent,
		Services:       services,
		LastSend:       p.LastSend(),
		LastRecv:       p.LastRecv(),
		BytesSent:      p.BytesSent(),
		BytesRecv:      p.BytesReceived(),
		ConnTime:       p.timeConnected,
		TimeOffset:     p.timeOffset,
		Version:        protocolVersion,
		Inbound:        p.inbound,
		StartingHeight: p.startingHeight,
		LastBlock:      p.lastBlock,
		LastPingNonce:  p.lastPingNonce,
		LastPingMicros: p.lastPingMicros,
		LastPingTime:   p.lastPingTime,
	}
}

// ID returns the peer id.
//
// This function is safe for concurrent access.
func (p *Peer) ID() int32 {
	p.flagsMtx.Lock()
	defer p.flagsMtx.Unlock()

	return p.id
}

// NA returns the peer network address.
//
// This function is safe for concurrent access.
func (p *Peer) NA() *wire.NetAddress {
	p.flagsMtx.Lock()
	defer p.flagsMtx.Unlock()

	return p.na
}

// Addr returns the peer address.
//
// This function is safe for concurrent access.
func (p *Peer) Addr() string {
	// The address doesn't change after initialization, therefore it is not
	// protected by a mutex.
	return p.addr
}

// Inbound returns whether the peer is inbound.
//
// This function is safe for concurrent access.
func (p *Peer) Inbound() bool {
	return p.inbound
}

// Services returns the services flag of the remote peer.
//
// This function is safe for concurrent access.
func (p *Peer) Services() wire.ServiceFlag {
	p.flagsMtx.Lock()
	defer p.flagsMtx.Unlock()

	return p.services
}

// UserAgent returns the user agent of the remote peer.
//
// This function is safe for concurrent access.
func (p *Peer) UserAgent() string {
	p.flagsMtx.Lock()
	defer p.flagsMtx.Unlock()

	return p.userAgent
}

// LastAnnouncedBlock returns the last announced block of the remote peer.
//
// This function is safe for concurrent access.
func (p *Peer) LastAnnouncedBlock() *chainhash.Hash {
	p.statsMtx.RLock()
	defer p.statsMtx.RUnlock()

	return p.lastAnnouncedBlock
}

// LastPingNonce returns the last ping nonce of the remote peer.
//
// This function is safe for concurrent access.
func (p *Peer) LastPingNonce() uint64 {
	p.statsMtx.RLock()
	defer p.statsMtx.RUnlock()

	return p.lastPingNonce
}

// LastPingTime returns the last ping time of the remote peer.
//
// This function is safe for concurrent access.
func (p *Peer) LastPingTime() time.Time {
	p.statsMtx.RLock()
	defer p.statsMtx.RUnlock()

	return p.lastPingTime
}

// LastPingMicros returns the last ping micros of the remote peer.
//
// This function is safe for concurrent access.
func (p *Peer) LastPingMicros() int64 {
	p.statsMtx.RLock()
	defer p.statsMtx.RUnlock()

	return p.lastPingMicros
}

// VersionKnown returns the whether or not the version of a peer is known
// locally.
//
// This function is safe for concurrent access.
func (p *Peer) VersionKnown() bool {
	p.flagsMtx.Lock()
	defer p.flagsMtx.Unlock()

	return p.versionKnown
}

// VerAckReceived returns whether or not a verack message was received by the
// peer.
//
// This function is safe for concurrent access.
func (p *Peer) VerAckReceived() bool {
	p.flagsMtx.Lock()
	defer p.flagsMtx.Unlock()

	return p.verAckReceived
}

// ProtocolVersion returns the peer protocol version.
//
// This function is safe for concurrent access.
func (p *Peer) ProtocolVersion() uint32 {
	p.flagsMtx.Lock()
	defer p.flagsMtx.Unlock()

	return p.protocolVersion
}

// LastBlock returns the last block of the peer.
//
// This function is safe for concurrent access.
func (p *Peer) LastBlock() int64 {
	p.statsMtx.RLock()
	defer p.statsMtx.RUnlock()

	return p.lastBlock
}

// LastSend returns the last send time of the peer.
//
// This function is safe for concurrent access.
func (p *Peer) LastSend() time.Time {
	return time.Unix(atomic.LoadInt64(&p.lastSend), 0)
}

// LastRecv returns the last recv time of the peer.
//
// This function is safe for concurrent access.
func (p *Peer) LastRecv() time.Time {
	return time.Unix(atomic.LoadInt64(&p.lastRecv), 0)
}

// BytesSent returns the total number of bytes sent by the peer.
//
// This function is safe for concurrent access.
func (p *Peer) BytesSent() uint64 {
	return atomic.LoadUint64(&p.bytesSent)
}

// BytesReceived returns the total number of bytes received by the peer.
//
// This function is safe for concurrent access.
func (p *Peer) BytesReceived() uint64 {
	return atomic.LoadUint64(&p.bytesReceived)
}

// TimeConnected returns the time at which the peer connected.
//
// This function is safe for concurrent access.
func (p *Peer) TimeConnected() time.Time {
	p.statsMtx.RLock()
	defer p.statsMtx.RUnlock()

	return p.timeConnected
}

// TimeOffset returns the number of seconds the local time was offset from the
// time the peer reported during the initial negotiation phase.  Negative values
// indicate the remote peer's time is before the local time.
//
// This function is safe for concurrent access.
func (p *Peer) TimeOffset() int64 {
	p.statsMtx.RLock()
	defer p.statsMtx.RUnlock()

	return p.timeOffset
}

// StartingHeight returns the last known height the peer reported during the
// initial negotiation phase.
//
// This function is safe for concurrent access.
func (p *Peer) StartingHeight() int64 {
	p.statsMtx.RLock()
	defer p.statsMtx.RUnlock()

	return p.startingHeight
}

// WantsHeaders returns if the peer wants header messages instead of
// inventory vectors for blocks.
//
// This function is safe for concurrent access.
func (p *Peer) WantsHeaders() bool {
	p.flagsMtx.Lock()
	defer p.flagsMtx.Unlock()

	return p.sendHeadersPreferred
}

<<<<<<< HEAD
// pushVersionMsg sends a version message to the connected peer using the
// current state.
func (p *Peer) pushVersionMsg() error {
	var blockNum int64
=======
// localVersionMsg creates a version message that can be used to send to the
// remote peer.
func (p *Peer) localVersionMsg() (*wire.MsgVersion, error) {
	var blockNum int32
>>>>>>> 1ffc3dc1
	if p.cfg.NewestBlock != nil {
		var err error
		_, blockNum, err = p.cfg.NewestBlock()
		if err != nil {
			return nil, err
		}
	}

	theirNA := p.na

	// If we are behind a proxy and the connection comes from the proxy then
	// we return an unroutable address as their address. This is to prevent
	// leaking the tor proxy address.
	if p.cfg.Proxy != "" {
		proxyaddress, _, err := net.SplitHostPort(p.cfg.Proxy)
		// invalid proxy means poorly configured, be on the safe side.
		if err != nil || p.na.IP.String() == proxyaddress {
			theirNA = &wire.NetAddress{
				Timestamp: time.Now(),
				IP:        net.IP([]byte{0, 0, 0, 0}),
			}
		}
	}

	// TODO(tuxcanfly): In case BestLocalAddress is nil, ourNA defaults to
	// remote NA, which is wrong. Need to fix this.
	ourNA := p.na
	if p.cfg.BestLocalAddress != nil {
		ourNA = p.cfg.BestLocalAddress(p.na)
	}

	// Generate a unique nonce for this peer so self connections can be
	// detected.  This is accomplished by adding it to a size-limited map of
	// recently seen nonces.
	nonce, err := wire.RandomUint64()
	if err != nil {
		return nil, err
	}
	sentNonces.Add(nonce)

	// Version message.
	msg := wire.NewMsgVersion(ourNA, theirNA, nonce, int32(blockNum))
	msg.AddUserAgent(p.cfg.UserAgentName, p.cfg.UserAgentVersion)

	// XXX: bitcoind appears to always enable the full node services flag
	// of the remote peer netaddress field in the version message regardless
	// of whether it knows it supports it or not.  Also, bitcoind sets
	// the services field of the local peer to 0 regardless of support.
	//
	// Realistically, this should be set as follows:
	// - For outgoing connections:
	//    - Set the local netaddress services to what the local peer
	//      actually supports
	//    - Set the remote netaddress services to 0 to indicate no services
	//      as they are still unknown
	// - For incoming connections:
	//    - Set the local netaddress services to what the local peer
	//      actually supports
	//    - Set the remote netaddress services to the what was advertised by
	//      by the remote peer in its version message
	msg.AddrYou.Services = wire.SFNodeNetwork

	// Advertise the services flag
	msg.Services = p.cfg.Services

	// Advertise our max supported protocol version.
	msg.ProtocolVersion = int32(p.ProtocolVersion())

	// Advertise if inv messages for transactions are desired.
	msg.DisableRelayTx = p.cfg.DisableRelayTx

	return msg, nil
}

// PushAddrMsg sends an addr message to the connected peer using the provided
// addresses.  This function is useful over manually sending the message via
// QueueMessage since it automatically limits the addresses to the maximum
// number allowed by the message and randomizes the chosen addresses when there
// are too many.  It returns the addresses that were actually sent and no
// message will be sent if there are no entries in the provided addresses slice.
//
// This function is safe for concurrent access.
func (p *Peer) PushAddrMsg(addresses []*wire.NetAddress) ([]*wire.NetAddress, error) {

	// Nothing to send.
	if len(addresses) == 0 {
		return nil, nil
	}

	msg := wire.NewMsgAddr()
	msg.AddrList = make([]*wire.NetAddress, len(addresses))
	copy(msg.AddrList, addresses)

	// Randomize the addresses sent if there are more than the maximum allowed.
	if len(msg.AddrList) > wire.MaxAddrPerMsg {
		// Shuffle the address list.
		for i := range msg.AddrList {
			j := rand.Intn(i + 1)
			msg.AddrList[i], msg.AddrList[j] = msg.AddrList[j], msg.AddrList[i]
		}

		// Truncate it to the maximum size.
		msg.AddrList = msg.AddrList[:wire.MaxAddrPerMsg]
	}

	p.QueueMessage(msg, nil)
	return msg.AddrList, nil
}

// PushGetBlocksMsg sends a getblocks message for the provided block locator
// and stop hash.  It will ignore back-to-back duplicate requests.
//
// This function is safe for concurrent access.
func (p *Peer) PushGetBlocksMsg(locator blockchain.BlockLocator, stopHash *chainhash.Hash) error {
	// Extract the begin hash from the block locator, if one was specified,
	// to use for filtering duplicate getblocks requests.
	var beginHash *chainhash.Hash
	if len(locator) > 0 {
		beginHash = locator[0]
	}

	// Filter duplicate getblocks requests.
	p.prevGetBlocksMtx.Lock()
	isDuplicate := p.prevGetBlocksStop != nil && p.prevGetBlocksBegin != nil &&
		beginHash != nil && stopHash.IsEqual(p.prevGetBlocksStop) &&
		beginHash.IsEqual(p.prevGetBlocksBegin)
	p.prevGetBlocksMtx.Unlock()

	if isDuplicate {
		log.Tracef("Filtering duplicate [getblocks] with begin "+
			"hash %v, stop hash %v", beginHash, stopHash)
		return nil
	}

	// Construct the getblocks request and queue it to be sent.
	msg := wire.NewMsgGetBlocks(stopHash)
	for _, hash := range locator {
		err := msg.AddBlockLocatorHash(hash)
		if err != nil {
			return err
		}
	}
	p.QueueMessage(msg, nil)

	// Update the previous getblocks request information for filtering
	// duplicates.
	p.prevGetBlocksMtx.Lock()
	p.prevGetBlocksBegin = beginHash
	p.prevGetBlocksStop = stopHash
	p.prevGetBlocksMtx.Unlock()
	return nil
}

// PushGetHeadersMsg sends a getblocks message for the provided block locator
// and stop hash.  It will ignore back-to-back duplicate requests.
//
// This function is safe for concurrent access.
func (p *Peer) PushGetHeadersMsg(locator blockchain.BlockLocator, stopHash *chainhash.Hash) error {
	// Extract the begin hash from the block locator, if one was specified,
	// to use for filtering duplicate getheaders requests.
	var beginHash *chainhash.Hash
	if len(locator) > 0 {
		beginHash = locator[0]
	}

	// Filter duplicate getheaders requests.
	p.prevGetHdrsMtx.Lock()
	isDuplicate := p.prevGetHdrsStop != nil && p.prevGetHdrsBegin != nil &&
		beginHash != nil && stopHash.IsEqual(p.prevGetHdrsStop) &&
		beginHash.IsEqual(p.prevGetHdrsBegin)
	p.prevGetHdrsMtx.Unlock()

	if isDuplicate {
		log.Tracef("Filtering duplicate [getheaders] with begin hash %v",
			beginHash)
		return nil
	}

	// Construct the getheaders request and queue it to be sent.
	msg := wire.NewMsgGetHeaders()
	msg.HashStop = *stopHash
	for _, hash := range locator {
		err := msg.AddBlockLocatorHash(hash)
		if err != nil {
			return err
		}
	}
	p.QueueMessage(msg, nil)

	// Update the previous getheaders request information for filtering
	// duplicates.
	p.prevGetHdrsMtx.Lock()
	p.prevGetHdrsBegin = beginHash
	p.prevGetHdrsStop = stopHash
	p.prevGetHdrsMtx.Unlock()
	return nil
}

// PushRejectMsg sends a reject message for the provided command, reject code,
// reject reason, and hash.  The hash will only be used when the command is a tx
// or block and should be nil in other cases.  The wait parameter will cause the
// function to block until the reject message has actually been sent.
//
// This function is safe for concurrent access.
func (p *Peer) PushRejectMsg(command string, code wire.RejectCode, reason string, hash *chainhash.Hash, wait bool) {
	msg := wire.NewMsgReject(command, code, reason)
	if command == wire.CmdTx || command == wire.CmdBlock {
		if hash == nil {
			log.Warnf("Sending a reject message for command "+
				"type %v which should have specified a hash "+
				"but does not", command)
			hash = &zeroHash
		}
		msg.Hash = *hash
	}

	// Send the message without waiting if the caller has not requested it.
	if !wait {
		p.QueueMessage(msg, nil)
		return
	}

	// Send the message and block until it has been sent before returning.
	doneChan := make(chan struct{}, 1)
	p.QueueMessage(msg, doneChan)
	<-doneChan
}

<<<<<<< HEAD
// handleVersionMsg is invoked when a peer receives a version wire message and
// is used to negotiate the protocol version details as well as kick start the
// communications.
func (p *Peer) handleVersionMsg(msg *wire.MsgVersion) error {
=======
// handleRemoteVersionMsg is invoked when a version bitcoin message is received
// from the remote peer.  It will return an error if the remote peer's version
// is not compatible with ours.
func (p *Peer) handleRemoteVersionMsg(msg *wire.MsgVersion) error {
>>>>>>> 1ffc3dc1
	// Detect self connections.
	if !allowSelfConns && sentNonces.Exists(msg.Nonce) {
		return errors.New("disconnecting peer connected to self")
	}

	// Notify and disconnect clients that have a protocol version that is
	// too old.
	if msg.ProtocolVersion < int32(wire.InitialProcotolVersion) {
		// Send a reject message indicating the protocol version is
		// obsolete and wait for the message to be sent before
		// disconnecting.
		reason := fmt.Sprintf("protocol version must be %d or greater",
<<<<<<< HEAD
			wire.InitialProcotolVersion)
		p.PushRejectMsg(msg.Command(), wire.RejectObsolete, reason,
			nil, true)
		return errors.New(reason)
	}

	// Limit to one version message per peer.
	// No read lock is necessary because versionKnown is not written to in any
	// other goroutine
	if p.versionKnown {
		// Send an reject message indicating the version message was
		// incorrectly sent twice and wait for the message to be sent
		// before disconnecting.
		p.PushRejectMsg(msg.Command(), wire.RejectDuplicate,
			"duplicate version message", nil, true)
		return errors.New("only one version message per peer is allowed")
=======
			wire.MultipleAddressVersion)
		rejectMsg := wire.NewMsgReject(msg.Command(), wire.RejectObsolete,
			reason)
		return p.writeMessage(rejectMsg)
>>>>>>> 1ffc3dc1
	}

	// Updating a bunch of stats.
	p.statsMtx.Lock()
	p.lastBlock = int64(msg.LastBlock)
	p.startingHeight = int64(msg.LastBlock)

	// Set the peer's time offset.
	p.timeOffset = msg.Timestamp.Unix() - time.Now().Unix()
	p.statsMtx.Unlock()

	// Negotiate the protocol version.
	p.flagsMtx.Lock()
	p.protocolVersion = minUint32(p.protocolVersion, uint32(msg.ProtocolVersion))
	p.versionKnown = true
	log.Debugf("Negotiated protocol version %d for peer %s",
		p.protocolVersion, p)
	// Set the peer's ID.
	p.id = atomic.AddInt32(&nodeCount, 1)
	// Set the supported services for the peer to what the remote peer
	// advertised.
	p.services = msg.Services
	// Set the remote peer's user agent.
	p.userAgent = msg.UserAgent
	p.flagsMtx.Unlock()
	return nil
}

// isValidBIP0111 is a helper function for the bloom filter commands to check
// BIP0111 compliance.
func (p *Peer) isValidBIP0111(cmd string) bool {
	if p.Services()&wire.SFNodeBloom != wire.SFNodeBloom {
		if p.ProtocolVersion() >= wire.BIP0111Version {
			log.Debugf("%s sent an unsupported %s "+
				"request -- disconnecting", p, cmd)
			p.Disconnect()
		} else {
			log.Debugf("Ignoring %s request from %s -- bloom "+
				"support is disabled", cmd, p)
		}
		return false
	}

	return true
}

// handlePingMsg is invoked when a peer receives a ping wire message.  For
// recent clients (protocol version > BIP0031Version), it replies with a pong
// message.  For older clients, it does nothing and anything other than failure
// is considered a successful ping.
func (p *Peer) handlePingMsg(msg *wire.MsgPing) {
	// Include nonce from ping so pong can be identified.
	p.QueueMessage(wire.NewMsgPong(msg.Nonce), nil)
}

// handlePongMsg is invoked when a peer receives a pong wire message.  It
// updates the ping statistics as required for recent clients (protocol
// version > BIP0031Version).  There is no effect for older clients or when a
// ping was not previously sent.
func (p *Peer) handlePongMsg(msg *wire.MsgPong) {
	p.statsMtx.Lock()
	defer p.statsMtx.Unlock()

	// Arguably we could use a buffered channel here sending data
	// in a fifo manner whenever we send a ping, or a list keeping track of
	// the times of each ping. For now we just make a best effort and
	// only record stats if it was for the last ping sent. Any preceding
	// and overlapping pings will be ignored. It is unlikely to occur
	// without large usage of the ping rpc call since we ping infrequently
	// enough that if they overlap we would have timed out the peer.
	if p.lastPingNonce != 0 && msg.Nonce == p.lastPingNonce {
		p.lastPingMicros = time.Now().Sub(p.lastPingTime).Nanoseconds()
		p.lastPingMicros /= 1000 // convert to usec.
		p.lastPingNonce = 0
	}
}

// readMessage reads the next wire message from the peer with logging.
func (p *Peer) readMessage() (wire.Message, []byte, error) {
	n, msg, buf, err := wire.ReadMessageN(p.conn, p.ProtocolVersion(),
		p.cfg.ChainParams.Net)
	atomic.AddUint64(&p.bytesReceived, uint64(n))
	if p.cfg.Listeners.OnRead != nil {
		p.cfg.Listeners.OnRead(p, n, msg, err)
	}
	if err != nil {
		return nil, nil, err
	}

	// Use closures to log expensive operations so they are only run when
	// the logging level requires it.
	log.Debugf("%v", newLogClosure(func() string {
		// Debug summary of message.
		summary := messageSummary(msg)
		if len(summary) > 0 {
			summary = " (" + summary + ")"
		}
		return fmt.Sprintf("Received %v%s from %s",
			msg.Command(), summary, p)
	}))
	log.Tracef("%v", newLogClosure(func() string {
		return spew.Sdump(msg)
	}))
	log.Tracef("%v", newLogClosure(func() string {
		return spew.Sdump(buf)
	}))

	return msg, buf, nil
}

// writeMessage sends a wire message to the peer with logging.
func (p *Peer) writeMessage(msg wire.Message) error {
	// Don't do anything if we're disconnecting.
	if atomic.LoadInt32(&p.disconnect) != 0 {
		return nil
	}

	// Use closures to log expensive operations so they are only run when
	// the logging level requires it.
	log.Debugf("%v", newLogClosure(func() string {
		// Debug summary of message.
		summary := messageSummary(msg)
		if len(summary) > 0 {
			summary = " (" + summary + ")"
		}
		return fmt.Sprintf("Sending %v%s to %s", msg.Command(),
			summary, p)
	}))
	log.Tracef("%v", newLogClosure(func() string {
		return spew.Sdump(msg)
	}))
	log.Tracef("%v", newLogClosure(func() string {
		var buf bytes.Buffer
		err := wire.WriteMessage(&buf, msg, p.ProtocolVersion(),
			p.cfg.ChainParams.Net)
		if err != nil {
			return err.Error()
		}
		return spew.Sdump(buf.Bytes())
	}))

	// Write the message to the peer.
	n, err := wire.WriteMessageN(p.conn, msg, p.ProtocolVersion(),
		p.cfg.ChainParams.Net)
	atomic.AddUint64(&p.bytesSent, uint64(n))
	if p.cfg.Listeners.OnWrite != nil {
		p.cfg.Listeners.OnWrite(p, n, msg, err)
	}
	return err
}

<<<<<<< HEAD
=======
// isAllowedReadError returns whether or not the passed error is allowed without
// disconnecting the peer.  In particular, regression tests need to be allowed
// to send malformed messages without the peer being disconnected.
func (p *Peer) isAllowedReadError(err error) bool {
	// Only allow read errors in regression test mode.
	if p.cfg.ChainParams.Net != wire.TestNet {
		return false
	}

	// Don't allow the error if it's not specifically a malformed message error.
	if _, ok := err.(*wire.MessageError); !ok {
		return false
	}

	// Don't allow the error if it's not coming from localhost or the
	// hostname can't be determined for some reason.
	host, _, err := net.SplitHostPort(p.addr)
	if err != nil {
		return false
	}

	if host != "127.0.0.1" && host != "localhost" {
		return false
	}

	// Allowed if all checks passed.
	return true
}

>>>>>>> 1ffc3dc1
// shouldHandleReadError returns whether or not the passed error, which is
// expected to have come from reading from the remote peer in the inHandler,
// should be logged and responded to with a reject message.
func (p *Peer) shouldHandleReadError(err error) bool {
	// No logging or reject message when the peer is being forcibly
	// disconnected.
	if atomic.LoadInt32(&p.disconnect) != 0 {
		return false
	}

	// No logging or reject message when the remote peer has been
	// disconnected.
	if err == io.EOF {
		return false
	}
	if opErr, ok := err.(*net.OpError); ok && !opErr.Temporary() {
		return false
	}

	return true
}

// maybeAddDeadline potentially adds a deadline for the appropriate expected
// response for the passed wire protocol command to the pending responses map.
func (p *Peer) maybeAddDeadline(pendingResponses map[string]time.Time, msgCmd string) {
	// Setup a deadline for each message being sent that expects a response.
	//
	// NOTE: Pings are intentionally ignored here since they are typically
	// sent asynchronously and as a result of a long backlock of messages,
	// such as is typical in the case of initial block download, the
	// response won't be received in time.
	log.Debugf("Adding deadline for command %s for peer %s", msgCmd, p.addr)

	deadline := time.Now().Add(stallResponseTimeout)
	switch msgCmd {
	case wire.CmdVersion:
		// Expects a verack message.
		pendingResponses[wire.CmdVerAck] = deadline

	case wire.CmdMemPool:
		// Expects an inv message.
		pendingResponses[wire.CmdInv] = deadline

	case wire.CmdGetBlocks:
		// Expects an inv message.
		pendingResponses[wire.CmdInv] = deadline

	case wire.CmdGetData:
		// Expects a block, tx, or notfound message.
		pendingResponses[wire.CmdBlock] = deadline
		pendingResponses[wire.CmdTx] = deadline
		pendingResponses[wire.CmdNotFound] = deadline

	case wire.CmdGetHeaders:
		// Expects a headers message.  Use a longer deadline since it
		// can take a while for the remote peer to load all of the
		// headers.
		deadline = time.Now().Add(stallResponseTimeout * 3)
		pendingResponses[wire.CmdHeaders] = deadline

	case wire.CmdGetMiningState:
		pendingResponses[wire.CmdMiningState] = deadline
	}
}

// stallHandler handles stall detection for the peer.  This entails keeping
// track of expected responses and assigning them deadlines while accounting for
// the time spent in callbacks.  It must be run as a goroutine.
func (p *Peer) stallHandler() {
	// These variables are used to adjust the deadline times forward by the
	// time it takes callbacks to execute.  This is done because new
	// messages aren't read until the previous one is finished processing
	// (which includes callbacks), so the deadline for receiving a response
	// for a given message must account for the processing time as well.
	var handlerActive bool
	var handlersStartTime time.Time
	var deadlineOffset time.Duration

	// pendingResponses tracks the expected response deadline times.
	pendingResponses := make(map[string]time.Time)

	// stallTicker is used to periodically check pending responses that have
	// exceeded the expected deadline and disconnect the peer due to
	// stalling.
	stallTicker := time.NewTicker(stallTickInterval)
	defer stallTicker.Stop()

	// ioStopped is used to detect when both the input and output handler
	// goroutines are done.
	var ioStopped bool
out:
	for {
		select {
		case msg := <-p.stallControl:
			switch msg.command {
			case sccSendMessage:
				// Add a deadline for the expected response
				// message if needed.
				p.maybeAddDeadline(pendingResponses,
					msg.message.Command())

			case sccReceiveMessage:
				// Remove received messages from the expected
				// response map.  Since certain commands expect
				// one of a group of responses, remove
				// everything in the expected group accordingly.
				switch msgCmd := msg.message.Command(); msgCmd {
				case wire.CmdBlock:
					fallthrough
				case wire.CmdTx:
					fallthrough
				case wire.CmdNotFound:
					delete(pendingResponses, wire.CmdBlock)
					delete(pendingResponses, wire.CmdTx)
					delete(pendingResponses, wire.CmdNotFound)

				default:
					delete(pendingResponses, msgCmd)
				}

			case sccHandlerStart:
				// Warn on unbalanced callback signalling.
				if handlerActive {
					log.Warn("Received handler start " +
						"control command while a " +
						"handler is already active")
					continue
				}

				handlerActive = true
				handlersStartTime = time.Now()

			case sccHandlerDone:
				// Warn on unbalanced callback signalling.
				if !handlerActive {
					log.Warn("Received handler done " +
						"control command when a " +
						"handler is not already active")
					continue
				}

				// Extend active deadlines by the time it took
				// to execute the callback.
				duration := time.Now().Sub(handlersStartTime)
				deadlineOffset += duration
				handlerActive = false

			default:
				log.Warnf("Unsupported message command %v",
					msg.command)
			}

		case <-stallTicker.C:
			// Calculate the offset to apply to the deadline based
			// on how long the handlers have taken to execute since
			// the last tick.
			now := time.Now()
			offset := deadlineOffset
			if handlerActive {
				offset += now.Sub(handlersStartTime)
			}

			// Disconnect the peer if any of the pending responses
			// don't arrive by their adjusted deadline.
			for command, deadline := range pendingResponses {
				if now.Before(deadline.Add(offset)) {
					log.Debugf("Stall ticker rolling over for peer %s on "+
						"cmd %s (deadline for data: %s)", p, command,
						deadline.String())
					continue
				}

				if command != wire.CmdMiningState {
					log.Infof("Peer %s appears to be stalled or "+
						"misbehaving, %s timeout -- "+
						"disconnecting", p, command)
					p.Disconnect()
				}
				break
			}

			// Reset the deadline offset for the next tick.
			deadlineOffset = 0

		case <-p.inQuit:
			// The stall handler can exit once both the input and
			// output handler goroutines are done.
			if ioStopped {
				break out
			}
			ioStopped = true

		case <-p.outQuit:
			// The stall handler can exit once both the input and
			// output handler goroutines are done.
			if ioStopped {
				break out
			}
			ioStopped = true
		}
	}

	// Drain any wait channels before going away so there is nothing left
	// waiting on this goroutine.
cleanup:
	for {
		select {
		case <-p.stallControl:
		default:
			break cleanup
		}
	}
	log.Tracef("Peer stall handler done for %s", p)
}

// inHandler handles all incoming messages for the peer.  It must be run as a
// goroutine.
func (p *Peer) inHandler() {
	// Peers must complete the initial version negotiation within a shorter
	// timeframe than a general idle timeout.  The timer is then reset below
	// to idleTimeout for all future messages.
	idleTimer := time.AfterFunc(idleTimeout, func() {
		log.Warnf("Peer %s no answer for %s -- disconnecting", p, idleTimeout)
		p.Disconnect()
	})

out:
	for atomic.LoadInt32(&p.disconnect) == 0 {
		// Read a message and stop the idle timer as soon as the read
		// is done.  The timer is reset below for the next iteration if
		// needed.
		rmsg, buf, err := p.readMessage()
		idleTimer.Stop()
		if err != nil {
<<<<<<< HEAD
=======
			// In order to allow regression tests with malformed messages, don't
			// disconnect the peer when we're in regression test mode and the
			// error is one of the allowed errors.
			if p.isAllowedReadError(err) {
				log.Errorf("Allowed test error from %s: %v", p, err)
				idleTimer.Reset(idleTimeout)
				continue
			}

>>>>>>> 1ffc3dc1
			// Only log the error and send reject message if the
			// local peer is not forcibly disconnecting and the
			// remote peer has not disconnected.
			if p.shouldHandleReadError(err) {
				errMsg := fmt.Sprintf("Can't read message from %s: %v", p, err)
				log.Errorf(errMsg)

				// Push a reject message for the malformed message and wait for
				// the message to be sent before disconnecting.
				//
				// NOTE: Ideally this would include the command in the header if
				// at least that much of the message was valid, but that is not
				// currently exposed by wire, so just used malformed for the
				// command.
				p.PushRejectMsg("malformed", wire.RejectMalformed, errMsg, nil,
					true)
			}
			break out
		}
		atomic.StoreInt64(&p.lastRecv, time.Now().Unix())
		p.stallControl <- stallControlMsg{sccReceiveMessage, rmsg}

		// Handle each supported message type.
		p.stallControl <- stallControlMsg{sccHandlerStart, rmsg}
		switch msg := rmsg.(type) {
		case *wire.MsgVersion:

			p.PushRejectMsg(msg.Command(), wire.RejectDuplicate,
				"duplicate version message", nil, true)
			break out

		case *wire.MsgVerAck:

			// No read lock is necessary because verAckReceived is not written
			// to in any other goroutine.
			if p.verAckReceived {
				log.Infof("Already received 'verack' from peer %v -- "+
					"disconnecting", p)
				break out
			}
			p.flagsMtx.Lock()
			p.verAckReceived = true
			p.flagsMtx.Unlock()
			if p.cfg.Listeners.OnVerAck != nil {
				p.cfg.Listeners.OnVerAck(p, msg)
			}

		case *wire.MsgGetAddr:
			if p.cfg.Listeners.OnGetAddr != nil {
				p.cfg.Listeners.OnGetAddr(p, msg)
			}

		case *wire.MsgAddr:
			if p.cfg.Listeners.OnAddr != nil {
				p.cfg.Listeners.OnAddr(p, msg)
			}

		case *wire.MsgPing:
			p.handlePingMsg(msg)
			if p.cfg.Listeners.OnPing != nil {
				p.cfg.Listeners.OnPing(p, msg)
			}

		case *wire.MsgPong:
			p.handlePongMsg(msg)
			if p.cfg.Listeners.OnPong != nil {
				p.cfg.Listeners.OnPong(p, msg)
			}

		case *wire.MsgAlert:
			if p.cfg.Listeners.OnAlert != nil {
				p.cfg.Listeners.OnAlert(p, msg)
			}

		case *wire.MsgMemPool:
			if p.cfg.Listeners.OnMemPool != nil {
				p.cfg.Listeners.OnMemPool(p, msg)
			}

		case *wire.MsgGetMiningState:
			if p.cfg.Listeners.OnGetMiningState != nil {
				p.cfg.Listeners.OnGetMiningState(p, msg)
			}

		case *wire.MsgMiningState:
			if p.cfg.Listeners.OnMiningState != nil {
				p.cfg.Listeners.OnMiningState(p, msg)
			}

		case *wire.MsgTx:
			if p.cfg.Listeners.OnTx != nil {
				p.cfg.Listeners.OnTx(p, msg)
			}

		case *wire.MsgBlock:
			if p.cfg.Listeners.OnBlock != nil {
				p.cfg.Listeners.OnBlock(p, msg, buf)
			}

		case *wire.MsgInv:
			if p.cfg.Listeners.OnInv != nil {
				p.cfg.Listeners.OnInv(p, msg)
			}

		case *wire.MsgHeaders:
			if p.cfg.Listeners.OnHeaders != nil {
				p.cfg.Listeners.OnHeaders(p, msg)
			}

		case *wire.MsgNotFound:
			if p.cfg.Listeners.OnNotFound != nil {
				p.cfg.Listeners.OnNotFound(p, msg)
			}

		case *wire.MsgGetData:
			if p.cfg.Listeners.OnGetData != nil {
				p.cfg.Listeners.OnGetData(p, msg)
			}

		case *wire.MsgGetBlocks:
			if p.cfg.Listeners.OnGetBlocks != nil {
				p.cfg.Listeners.OnGetBlocks(p, msg)
			}

		case *wire.MsgGetHeaders:
			if p.cfg.Listeners.OnGetHeaders != nil {
				p.cfg.Listeners.OnGetHeaders(p, msg)
			}

		case *wire.MsgFilterAdd:
			if p.cfg.Listeners.OnFilterAdd != nil &&
				p.isValidBIP0111(msg.Command()) {

				p.cfg.Listeners.OnFilterAdd(p, msg)
			}

		case *wire.MsgFilterClear:
			if p.cfg.Listeners.OnFilterClear != nil &&
				p.isValidBIP0111(msg.Command()) {

				p.cfg.Listeners.OnFilterClear(p, msg)
			}

		case *wire.MsgFilterLoad:
			if p.cfg.Listeners.OnFilterLoad != nil &&
				p.isValidBIP0111(msg.Command()) {

				p.cfg.Listeners.OnFilterLoad(p, msg)
			}

		case *wire.MsgMerkleBlock:
			if p.cfg.Listeners.OnMerkleBlock != nil {
				p.cfg.Listeners.OnMerkleBlock(p, msg)
			}

		case *wire.MsgReject:
			if p.cfg.Listeners.OnReject != nil {
				p.cfg.Listeners.OnReject(p, msg)
			}

		case *wire.MsgSendHeaders:
			p.flagsMtx.Lock()
			p.sendHeadersPreferred = true
			p.flagsMtx.Unlock()

			if p.cfg.Listeners.OnSendHeaders != nil {
				p.cfg.Listeners.OnSendHeaders(p, msg)
			}

		default:
			log.Debugf("Received unhandled message of type %v "+
				"from %v", rmsg.Command(), p)
		}
		p.stallControl <- stallControlMsg{sccHandlerDone, rmsg}

		// A message was received so reset the idle timer.
		idleTimer.Reset(idleTimeout)
	}

	// Ensure the idle timer is stopped to avoid leaking the resource.
	idleTimer.Stop()

	// Ensure connection is closed.
	p.Disconnect()

	close(p.inQuit)
	log.Tracef("Peer input handler done for %s", p)
}

// queueHandler handles the queuing of outgoing data for the peer. This runs as
// a muxer for various sources of input so we can ensure that server and peer
// handlers will not block on us sending a message.  That data is then passed on
// to outHandler to be actually written.
func (p *Peer) queueHandler() {
	pendingMsgs := list.New()
	invSendQueue := list.New()
	trickleTicker := time.NewTicker(trickleTimeout)
	defer trickleTicker.Stop()

	// We keep the waiting flag so that we know if we have a message queued
	// to the outHandler or not.  We could use the presence of a head of
	// the list for this but then we have rather racy concerns about whether
	// it has gotten it at cleanup time - and thus who sends on the
	// message's done channel.  To avoid such confusion we keep a different
	// flag and pendingMsgs only contains messages that we have not yet
	// passed to outHandler.
	waiting := false

	// To avoid duplication below.
	queuePacket := func(msg outMsg, list *list.List, waiting bool) bool {
		if !waiting {
			p.sendQueue <- msg
		} else {
			list.PushBack(msg)
		}
		// we are always waiting now.
		return true
	}
out:
	for {
		select {
		case msg := <-p.outputQueue:
			waiting = queuePacket(msg, pendingMsgs, waiting)

		// This channel is notified when a message has been sent across
		// the network socket.
		case <-p.sendDoneQueue:
			// No longer waiting if there are no more messages
			// in the pending messages queue.
			next := pendingMsgs.Front()
			if next == nil {
				waiting = false
				continue
			}

			// Notify the outHandler about the next item to
			// asynchronously send.
			val := pendingMsgs.Remove(next)
			p.sendQueue <- val.(outMsg)

		case iv := <-p.outputInvChan:
			// No handshake?  They'll find out soon enough.
			if p.VersionKnown() {
				invSendQueue.PushBack(iv)
			}

		case <-trickleTicker.C:
			// Don't send anything if we're disconnecting or there
			// is no queued inventory.
			// version is known if send queue has any entries.
			if atomic.LoadInt32(&p.disconnect) != 0 ||
				invSendQueue.Len() == 0 {
				continue
			}

			// Create and send as many inv messages as needed to
			// drain the inventory send queue.
			invMsg := wire.NewMsgInvSizeHint(uint(invSendQueue.Len()))
			for e := invSendQueue.Front(); e != nil; e = invSendQueue.Front() {
				iv := invSendQueue.Remove(e).(*wire.InvVect)

				// Don't send inventory that became known after
				// the initial check.
				if p.knownInventory.Exists(iv) {
					continue
				}

				invMsg.AddInvVect(iv)
				if len(invMsg.InvList) >= maxInvTrickleSize {
					waiting = queuePacket(
						outMsg{msg: invMsg},
						pendingMsgs, waiting)
					invMsg = wire.NewMsgInvSizeHint(uint(invSendQueue.Len()))
				}

				// Add the inventory that is being relayed to
				// the known inventory for the peer.
				p.AddKnownInventory(iv)
			}
			if len(invMsg.InvList) > 0 {
				waiting = queuePacket(outMsg{msg: invMsg},
					pendingMsgs, waiting)
			}

		case <-p.quit:
			break out
		}
	}

	// Drain any wait channels before we go away so we don't leave something
	// waiting for us.
	for e := pendingMsgs.Front(); e != nil; e = pendingMsgs.Front() {
		val := pendingMsgs.Remove(e)
		msg := val.(outMsg)
		if msg.doneChan != nil {
			msg.doneChan <- struct{}{}
		}
	}
cleanup:
	for {
		select {
		case msg := <-p.outputQueue:
			if msg.doneChan != nil {
				msg.doneChan <- struct{}{}
			}
		case <-p.outputInvChan:
			// Just drain channel
		// sendDoneQueue is buffered so doesn't need draining.
		default:
			break cleanup
		}
	}
	close(p.queueQuit)
	log.Tracef("Peer queue handler done for %s", p)
}

// shouldLogWriteError returns whether or not the passed error, which is
// expected to have come from writing to the remote peer in the outHandler,
// should be logged.
func (p *Peer) shouldLogWriteError(err error) bool {
	// No logging when the peer is being forcibly disconnected.
	if atomic.LoadInt32(&p.disconnect) != 0 {
		return false
	}

	// No logging when the remote peer has been disconnected.
	if err == io.EOF {
		return false
	}
	if opErr, ok := err.(*net.OpError); ok && !opErr.Temporary() {
		return false
	}

	return true
}

// outHandler handles all outgoing messages for the peer.  It must be run as a
// goroutine.  It uses a buffered channel to serialize output messages while
// allowing the sender to continue running asynchronously.
func (p *Peer) outHandler() {
	// pingTicker is used to periodically send pings to the remote peer.
	pingTicker := time.NewTicker(pingInterval)
	defer pingTicker.Stop()

out:
	for {
		select {
		case msg := <-p.sendQueue:
			switch m := msg.msg.(type) {
			case *wire.MsgPing:
				// Setup ping statistics.
				p.statsMtx.Lock()
				p.lastPingNonce = m.Nonce
				p.lastPingTime = time.Now()
				p.statsMtx.Unlock()
			}

			p.stallControl <- stallControlMsg{sccSendMessage, msg.msg}
			if err := p.writeMessage(msg.msg); err != nil {
				p.Disconnect()
				if p.shouldLogWriteError(err) {
					log.Errorf("Failed to send message to "+
						"%s: %v", p, err)
				}
				if msg.doneChan != nil {
					msg.doneChan <- struct{}{}
				}
				continue
			}

			// At this point, the message was successfully sent, so
			// update the last send time, signal the sender of the
			// message that it has been sent (if requested), and
			// signal the send queue to the deliver the next queued
			// message.
			atomic.StoreInt64(&p.lastSend, time.Now().Unix())
			if msg.doneChan != nil {
				msg.doneChan <- struct{}{}
			}
			p.sendDoneQueue <- struct{}{}

		case <-pingTicker.C:
			nonce, err := wire.RandomUint64()
			if err != nil {
				log.Errorf("Not sending ping to %s: %v", p, err)
				continue
			}
			p.QueueMessage(wire.NewMsgPing(nonce), nil)

		case <-p.quit:
			break out
		}
	}

	<-p.queueQuit

	// Drain any wait channels before we go away so we don't leave something
	// waiting for us. We have waited on queueQuit and thus we can be sure
	// that we will not miss anything sent on sendQueue.
cleanup:
	for {
		select {
		case msg := <-p.sendQueue:
			if msg.doneChan != nil {
				msg.doneChan <- struct{}{}
			}
			// no need to send on sendDoneQueue since queueHandler
			// has been waited on and already exited.
		default:
			break cleanup
		}
	}
	close(p.outQuit)
	log.Tracef("Peer output handler done for %s", p)
}

// QueueMessage adds the passed wire message to the peer send queue.
//
// This function is safe for concurrent access.
func (p *Peer) QueueMessage(msg wire.Message, doneChan chan<- struct{}) {
	// Avoid risk of deadlock if goroutine already exited.  The goroutine
	// we will be sending to hangs around until it knows for a fact that
	// it is marked as disconnected and *then* it drains the channels.
	if !p.Connected() {
		if doneChan != nil {
			go func() {
				doneChan <- struct{}{}
			}()
		}
		return
	}
	p.outputQueue <- outMsg{msg: msg, doneChan: doneChan}
}

// QueueInventory adds the passed inventory to the inventory send queue which
// might not be sent right away, rather it is trickled to the peer in batches.
// Inventory that the peer is already known to have is ignored.
//
// This function is safe for concurrent access.
func (p *Peer) QueueInventory(invVect *wire.InvVect) {
	// Don't add the inventory to the send queue if the peer is already
	// known to have it.
	if p.knownInventory.Exists(invVect) {
		return
	}

	// Avoid risk of deadlock if goroutine already exited.  The goroutine
	// we will be sending to hangs around until it knows for a fact that
	// it is marked as disconnected and *then* it drains the channels.
	if !p.Connected() {
		return
	}

	p.outputInvChan <- invVect
}

// Connect uses the given conn to connect to the peer. Calling this function when
// the peer is already connected  will have no effect.
func (p *Peer) Connect(conn net.Conn) {
	// Already connected?
	if !atomic.CompareAndSwapInt32(&p.connected, 0, 1) {
		return
	}

	p.conn = conn
	p.timeConnected = time.Now()

	if p.inbound {
		p.addr = p.conn.RemoteAddr().String()

		// Set up a NetAddress for the peer to be used with AddrManager.  We
		// only do this inbound because outbound set this up at connection time
		// and no point recomputing.
		na, err := newNetAddress(p.conn.RemoteAddr(), p.services)
		if err != nil {
			log.Errorf("Cannot create remote net address: %v", err)
			p.Disconnect()
			return
		}
		p.na = na
	}

	go func() {
		if err := p.start(); err != nil {
			log.Warnf("Cannot start peer %v: %v", p, err)
			p.Disconnect()
		}
	}()
}

// Connected returns whether or not the peer is currently connected.
//
// This function is safe for concurrent access.
func (p *Peer) Connected() bool {
	return atomic.LoadInt32(&p.connected) != 0 &&
		atomic.LoadInt32(&p.disconnect) == 0
}

// Disconnect disconnects the peer by closing the connection.  Calling this
// function when the peer is already disconnected or in the process of
// disconnecting will have no effect.
func (p *Peer) Disconnect() {
	if atomic.AddInt32(&p.disconnect, 1) != 1 {
		return
	}

	log.Tracef("Disconnecting %s", p)
	if atomic.LoadInt32(&p.connected) != 0 {
		p.conn.Close()
	}
	close(p.quit)
}

// start begins processing input and output messages.
func (p *Peer) start() error {
	log.Tracef("Starting peer %s", p)

	negotiateErr := make(chan error)
	go func() {
		if p.inbound {
			negotiateErr <- p.negotiateInboundProtocol()
		} else {
			negotiateErr <- p.negotiateOutboundProtocol()
		}
	}()

	// Negotiate the protocol within the specified negotiateTimeout.
	select {
	case err := <-negotiateErr:
		if err != nil {
			return err
		}
	case <-time.After(negotiateTimeout):
		return errors.New("protocol negotiation timeout")
	}
	log.Debugf("Connected to %s", p.Addr())

	// The protocol has been negotiated successfully so start processing input
	// and output messages.
	go p.stallHandler()
	go p.inHandler()
	go p.queueHandler()
	go p.outHandler()

	// Send our verack message now that the IO processing machinery has started.
	p.QueueMessage(wire.NewMsgVerAck(), nil)
	return nil
}

// WaitForDisconnect waits until the peer has completely disconnected and all
// resources are cleaned up.  This will happen if either the local or remote
// side has been disconnected or the peer is forcibly disconnected via
// Disconnect.
func (p *Peer) WaitForDisconnect() {
	<-p.quit
}

<<<<<<< HEAD
// newPeerBase returns a new base decred peer based on the inbound flag.  This
=======
// readRemoteVersionMsg waits for the next message to arrive from the remote
// peer.  If the next message is not a version message or the version is not
// acceptable then return an error.
func (p *Peer) readRemoteVersionMsg() error {

	// Read their version message.
	msg, _, err := p.readMessage()
	if err != nil {
		return err
	}

	remoteVerMsg, ok := msg.(*wire.MsgVersion)
	if !ok {
		errStr := "A version message must precede all others"
		log.Errorf(errStr)

		rejectMsg := wire.NewMsgReject(msg.Command(), wire.RejectMalformed,
			errStr)
		return p.writeMessage(rejectMsg)
	}

	if err := p.handleRemoteVersionMsg(remoteVerMsg); err != nil {
		return err
	}

	if p.cfg.Listeners.OnVersion != nil {
		p.cfg.Listeners.OnVersion(p, remoteVerMsg)
	}
	return nil
}

// writeLocalVersionMsg writes our version message to the remote peer.
func (p *Peer) writeLocalVersionMsg() error {

	localVerMsg, err := p.localVersionMsg()
	if err != nil {
		return err
	}

	if err := p.writeMessage(localVerMsg); err != nil {
		return err
	}

	p.flagsMtx.Lock()
	p.versionSent = true
	p.flagsMtx.Unlock()
	return nil
}

// negotiateInboundProtocol waits to receive a version message from the peer
// then sends our version message. If the events do not occur in that order then
// it returns an error.
func (p *Peer) negotiateInboundProtocol() error {

	if err := p.readRemoteVersionMsg(); err != nil {
		return err
	}

	return p.writeLocalVersionMsg()
}

// negotiateOutboundProtocol sends our version message then waits to receive a
// version message from the peer.  If the events do not occur in that order then
// it returns an error.
func (p *Peer) negotiateOutboundProtocol() error {

	if err := p.writeLocalVersionMsg(); err != nil {
		return err
	}

	return p.readRemoteVersionMsg()
}

// newPeerBase returns a new base bitcoin peer based on the inbound flag.  This
>>>>>>> 1ffc3dc1
// is used by the NewInboundPeer and NewOutboundPeer functions to perform base
// setup needed by both types of peers.
func newPeerBase(cfg *Config, inbound bool) *Peer {
	// Default to the max supported protocol version.  Override to the
	// version specified by the caller if configured.
	protocolVersion := uint32(MaxProtocolVersion)
	if cfg.ProtocolVersion != 0 {
		protocolVersion = cfg.ProtocolVersion
	}

	// Set the chain parameters to testnet if the caller did not specify any.
	if cfg.ChainParams == nil {
		cfg.ChainParams = &chaincfg.TestNetParams
	}

	p := Peer{
		inbound:         inbound,
		knownInventory:  newMruInventoryMap(maxKnownInventory),
		stallControl:    make(chan stallControlMsg, 1), // nonblocking sync
		outputQueue:     make(chan outMsg, outputBufferSize),
		sendQueue:       make(chan outMsg, 1),   // nonblocking sync
		sendDoneQueue:   make(chan struct{}, 1), // nonblocking sync
		outputInvChan:   make(chan *wire.InvVect, outputBufferSize),
		inQuit:          make(chan struct{}),
		queueQuit:       make(chan struct{}),
		outQuit:         make(chan struct{}),
		quit:            make(chan struct{}),
		cfg:             *cfg, // Copy so caller can't mutate.
		services:        cfg.Services,
		protocolVersion: protocolVersion,
	}
	return &p
}

// NewInboundPeer returns a new inbound decred peer. Use Start to begin
// processing incoming and outgoing messages.
func NewInboundPeer(cfg *Config) *Peer {
	return newPeerBase(cfg, true)
}

// NewOutboundPeer returns a new outbound decred peer.
func NewOutboundPeer(cfg *Config, addr string) (*Peer, error) {
	p := newPeerBase(cfg, false)
	p.addr = addr

	host, portStr, err := net.SplitHostPort(addr)
	if err != nil {
		return nil, err
	}

	port, err := strconv.ParseUint(portStr, 10, 16)
	if err != nil {
		return nil, err
	}

	if cfg.HostToNetAddress != nil {
		na, err := cfg.HostToNetAddress(host, uint16(port), cfg.Services)
		if err != nil {
			return nil, err
		}
		p.na = na
	} else {
		p.na = wire.NewNetAddressIPPort(net.ParseIP(host), uint16(port),
			cfg.Services)
	}

	return p, nil
}

func init() {
	rand.Seed(time.Now().UnixNano())
}<|MERGE_RESOLUTION|>--- conflicted
+++ resolved
@@ -196,17 +196,10 @@
 	// directly provide a callback.
 	OnRead func(p *Peer, bytesRead int, msg wire.Message, err error)
 
-<<<<<<< HEAD
-	// OnWrite is invoked when a peer receives a wire message.  It consists
-	// of the number of bytes written, the message, and whether or not an
-	// error in the write occurred.  This can be useful for  circumstances
-	// such as keeping track of server-wide byte counts.
-=======
-	// OnWrite is invoked when we write a bitcoin message to a peer.  It
+	// OnWrite is invoked when we write a wire message to a peer.  It
 	// consists of the number of bytes written, the message, and whether or
 	// not an error in the write occurred.  This can be useful for
 	// circumstances such as keeping track of server-wide byte counts.
->>>>>>> 1ffc3dc1
 	OnWrite func(p *Peer, bytesWritten int, msg wire.Message, err error)
 }
 
@@ -749,17 +742,10 @@
 	return p.sendHeadersPreferred
 }
 
-<<<<<<< HEAD
-// pushVersionMsg sends a version message to the connected peer using the
-// current state.
-func (p *Peer) pushVersionMsg() error {
-	var blockNum int64
-=======
 // localVersionMsg creates a version message that can be used to send to the
 // remote peer.
 func (p *Peer) localVersionMsg() (*wire.MsgVersion, error) {
-	var blockNum int32
->>>>>>> 1ffc3dc1
+	var blockNum int64
 	if p.cfg.NewestBlock != nil {
 		var err error
 		_, blockNum, err = p.cfg.NewestBlock()
@@ -988,17 +974,10 @@
 	<-doneChan
 }
 
-<<<<<<< HEAD
-// handleVersionMsg is invoked when a peer receives a version wire message and
-// is used to negotiate the protocol version details as well as kick start the
-// communications.
-func (p *Peer) handleVersionMsg(msg *wire.MsgVersion) error {
-=======
-// handleRemoteVersionMsg is invoked when a version bitcoin message is received
+// handleRemoteVersionMsg is invoked when a version wire message is received
 // from the remote peer.  It will return an error if the remote peer's version
 // is not compatible with ours.
 func (p *Peer) handleRemoteVersionMsg(msg *wire.MsgVersion) error {
->>>>>>> 1ffc3dc1
 	// Detect self connections.
 	if !allowSelfConns && sentNonces.Exists(msg.Nonce) {
 		return errors.New("disconnecting peer connected to self")
@@ -1011,29 +990,22 @@
 		// obsolete and wait for the message to be sent before
 		// disconnecting.
 		reason := fmt.Sprintf("protocol version must be %d or greater",
-<<<<<<< HEAD
 			wire.InitialProcotolVersion)
-		p.PushRejectMsg(msg.Command(), wire.RejectObsolete, reason,
-			nil, true)
-		return errors.New(reason)
+		rejectMsg := wire.NewMsgReject(msg.Command(), wire.RejectObsolete,
+			reason)
+		return p.writeMessage(rejectMsg)
 	}
 
 	// Limit to one version message per peer.
 	// No read lock is necessary because versionKnown is not written to in any
 	// other goroutine
 	if p.versionKnown {
-		// Send an reject message indicating the version message was
+		// Send a reject message indicating the version message was
 		// incorrectly sent twice and wait for the message to be sent
 		// before disconnecting.
 		p.PushRejectMsg(msg.Command(), wire.RejectDuplicate,
 			"duplicate version message", nil, true)
 		return errors.New("only one version message per peer is allowed")
-=======
-			wire.MultipleAddressVersion)
-		rejectMsg := wire.NewMsgReject(msg.Command(), wire.RejectObsolete,
-			reason)
-		return p.writeMessage(rejectMsg)
->>>>>>> 1ffc3dc1
 	}
 
 	// Updating a bunch of stats.
@@ -1185,38 +1157,6 @@
 	return err
 }
 
-<<<<<<< HEAD
-=======
-// isAllowedReadError returns whether or not the passed error is allowed without
-// disconnecting the peer.  In particular, regression tests need to be allowed
-// to send malformed messages without the peer being disconnected.
-func (p *Peer) isAllowedReadError(err error) bool {
-	// Only allow read errors in regression test mode.
-	if p.cfg.ChainParams.Net != wire.TestNet {
-		return false
-	}
-
-	// Don't allow the error if it's not specifically a malformed message error.
-	if _, ok := err.(*wire.MessageError); !ok {
-		return false
-	}
-
-	// Don't allow the error if it's not coming from localhost or the
-	// hostname can't be determined for some reason.
-	host, _, err := net.SplitHostPort(p.addr)
-	if err != nil {
-		return false
-	}
-
-	if host != "127.0.0.1" && host != "localhost" {
-		return false
-	}
-
-	// Allowed if all checks passed.
-	return true
-}
-
->>>>>>> 1ffc3dc1
 // shouldHandleReadError returns whether or not the passed error, which is
 // expected to have come from reading from the remote peer in the inHandler,
 // should be logged and responded to with a reject message.
@@ -1451,18 +1391,6 @@
 		rmsg, buf, err := p.readMessage()
 		idleTimer.Stop()
 		if err != nil {
-<<<<<<< HEAD
-=======
-			// In order to allow regression tests with malformed messages, don't
-			// disconnect the peer when we're in regression test mode and the
-			// error is one of the allowed errors.
-			if p.isAllowedReadError(err) {
-				log.Errorf("Allowed test error from %s: %v", p, err)
-				idleTimer.Reset(idleTimeout)
-				continue
-			}
-
->>>>>>> 1ffc3dc1
 			// Only log the error and send reject message if the
 			// local peer is not forcibly disconnecting and the
 			// remote peer has not disconnected.
@@ -1489,7 +1417,6 @@
 		p.stallControl <- stallControlMsg{sccHandlerStart, rmsg}
 		switch msg := rmsg.(type) {
 		case *wire.MsgVersion:
-
 			p.PushRejectMsg(msg.Command(), wire.RejectDuplicate,
 				"duplicate version message", nil, true)
 			break out
@@ -2020,14 +1947,10 @@
 	<-p.quit
 }
 
-<<<<<<< HEAD
-// newPeerBase returns a new base decred peer based on the inbound flag.  This
-=======
 // readRemoteVersionMsg waits for the next message to arrive from the remote
 // peer.  If the next message is not a version message or the version is not
 // acceptable then return an error.
 func (p *Peer) readRemoteVersionMsg() error {
-
 	// Read their version message.
 	msg, _, err := p.readMessage()
 	if err != nil {
@@ -2056,7 +1979,6 @@
 
 // writeLocalVersionMsg writes our version message to the remote peer.
 func (p *Peer) writeLocalVersionMsg() error {
-
 	localVerMsg, err := p.localVersionMsg()
 	if err != nil {
 		return err
@@ -2076,7 +1998,6 @@
 // then sends our version message. If the events do not occur in that order then
 // it returns an error.
 func (p *Peer) negotiateInboundProtocol() error {
-
 	if err := p.readRemoteVersionMsg(); err != nil {
 		return err
 	}
@@ -2088,7 +2009,6 @@
 // version message from the peer.  If the events do not occur in that order then
 // it returns an error.
 func (p *Peer) negotiateOutboundProtocol() error {
-
 	if err := p.writeLocalVersionMsg(); err != nil {
 		return err
 	}
@@ -2096,8 +2016,7 @@
 	return p.readRemoteVersionMsg()
 }
 
-// newPeerBase returns a new base bitcoin peer based on the inbound flag.  This
->>>>>>> 1ffc3dc1
+// newPeerBase returns a new base decred peer based on the inbound flag.  This
 // is used by the NewInboundPeer and NewOutboundPeer functions to perform base
 // setup needed by both types of peers.
 func newPeerBase(cfg *Config, inbound bool) *Peer {
