--- conflicted
+++ resolved
@@ -147,37 +147,15 @@
 	// message.
 	OnGetHeaders func(p *Peer, msg *wire.MsgGetHeaders)
 
-<<<<<<< HEAD
 	// OnFilterAdd is invoked when a peer receives a filteradd wire message.
-	// Peers that do not advertise support for bloom filters and negotiate
-	// to a protocol version before BIP0111 will simply ignore the message
-	// while those that negotiate to the BIP0111 protocol version or higher
-	// will be immediately disconnected.
-=======
-	// OnFilterAdd is invoked when a peer receives a filteradd bitcoin message.
->>>>>>> 8965d888
 	OnFilterAdd func(p *Peer, msg *wire.MsgFilterAdd)
 
 	// OnFilterClear is invoked when a peer receives a filterclear wire
 	// message.
-<<<<<<< HEAD
-	// Peers that do not advertise support for bloom filters and negotiate
-	// to a protocol version before BIP0111 will simply ignore the message
-	// while those that negotiate to the BIP0111 protocol version or higher
-	// will be immediately disconnected.
-=======
->>>>>>> 8965d888
 	OnFilterClear func(p *Peer, msg *wire.MsgFilterClear)
 
 	// OnFilterLoad is invoked when a peer receives a filterload wire
 	// message.
-<<<<<<< HEAD
-	// Peers that do not advertise support for bloom filters and negotiate
-	// to a protocol version before BIP0111 will simply ignore the message
-	// while those that negotiate to the BIP0111 protocol version or higher
-	// will be immediately disconnected.
-=======
->>>>>>> 8965d888
 	OnFilterLoad func(p *Peer, msg *wire.MsgFilterLoad)
 
 	// OnMerkleBlock  is invoked when a peer receives a merkleblock wire
@@ -1046,29 +1024,7 @@
 	return nil
 }
 
-<<<<<<< HEAD
-// isValidBIP0111 is a helper function for the bloom filter commands to check
-// BIP0111 compliance.
-func (p *Peer) isValidBIP0111(cmd string) bool {
-	if p.Services()&wire.SFNodeBloom != wire.SFNodeBloom {
-		if p.ProtocolVersion() >= wire.BIP0111Version {
-			log.Debugf("%s sent an unsupported %s "+
-				"request -- disconnecting", p, cmd)
-			p.Disconnect()
-		} else {
-			log.Debugf("Ignoring %s request from %s -- bloom "+
-				"support is disabled", cmd, p)
-		}
-		return false
-	}
-
-	return true
-}
-
 // handlePingMsg is invoked when a peer receives a ping wire message.  For
-=======
-// handlePingMsg is invoked when a peer receives a ping bitcoin message.  For
->>>>>>> 8965d888
 // recent clients (protocol version > BIP0031Version), it replies with a pong
 // message.  For older clients, it does nothing and anything other than failure
 // is considered a successful ping.
@@ -1536,35 +1492,17 @@
 			}
 
 		case *wire.MsgFilterAdd:
-<<<<<<< HEAD
-			if p.cfg.Listeners.OnFilterAdd != nil &&
-				p.isValidBIP0111(msg.Command()) {
-
-=======
 			if p.cfg.Listeners.OnFilterAdd != nil {
->>>>>>> 8965d888
 				p.cfg.Listeners.OnFilterAdd(p, msg)
 			}
 
 		case *wire.MsgFilterClear:
-<<<<<<< HEAD
-			if p.cfg.Listeners.OnFilterClear != nil &&
-				p.isValidBIP0111(msg.Command()) {
-
-=======
 			if p.cfg.Listeners.OnFilterClear != nil {
->>>>>>> 8965d888
 				p.cfg.Listeners.OnFilterClear(p, msg)
 			}
 
 		case *wire.MsgFilterLoad:
-<<<<<<< HEAD
-			if p.cfg.Listeners.OnFilterLoad != nil &&
-				p.isValidBIP0111(msg.Command()) {
-
-=======
 			if p.cfg.Listeners.OnFilterLoad != nil {
->>>>>>> 8965d888
 				p.cfg.Listeners.OnFilterLoad(p, msg)
 			}
 
