// Copyright (c) 2013-2016 The btcsuite developers
// Copyright (c) 2015-2016 The Decred developers
// Use of this source code is governed by an ISC
// license that can be found in the LICENSE file.

package main

import (
	"bytes"
	"crypto/rand"
	"encoding/binary"
	"errors"
	"fmt"
	"math"
	mrand "math/rand"
	"net"
	"runtime"
	"strconv"
	"strings"
	"sync"
	"sync/atomic"
	"time"

<<<<<<< HEAD
	"github.com/decred/dcrd/addrmgr"
	"github.com/decred/dcrd/blockchain"
	"github.com/decred/dcrd/blockchain/indexers"
	"github.com/decred/dcrd/blockchain/stake"
	"github.com/decred/dcrd/chaincfg"
	"github.com/decred/dcrd/chaincfg/chainhash"
	"github.com/decred/dcrd/database"
	"github.com/decred/dcrd/mining"
	"github.com/decred/dcrd/peer"
	"github.com/decred/dcrd/txscript"
	"github.com/decred/dcrd/wire"
	"github.com/decred/dcrutil"
	"github.com/decred/dcrutil/bloom"
=======
	"github.com/btcsuite/btcd/addrmgr"
	"github.com/btcsuite/btcd/blockchain"
	"github.com/btcsuite/btcd/blockchain/indexers"
	"github.com/btcsuite/btcd/chaincfg"
	"github.com/btcsuite/btcd/database"
	"github.com/btcsuite/btcd/mining"
	"github.com/btcsuite/btcd/peer"
	"github.com/btcsuite/btcd/txscript"
	"github.com/btcsuite/btcd/wire"
	"github.com/btcsuite/btcutil"
	"github.com/btcsuite/btcutil/bloom"
>>>>>>> 6229e358
)

const (
	// These constants are used by the DNS seed code to pick a random last
	// seen time.
	secondsIn3Days int32 = 24 * 60 * 60 * 3
	secondsIn4Days int32 = 24 * 60 * 60 * 4
)

const (
	// defaultServices describes the default services that are supported by
	// the server.
	defaultServices = wire.SFNodeNetwork | wire.SFNodeBloom

	// defaultMaxOutbound is the default number of max outbound peers.
	defaultMaxOutbound = 8

	// connectionRetryInterval is the base amount of time to wait in between
	// retries when connecting to persistent peers.  It is adjusted by the
	// number of retries such that there is a retry backoff.
	connectionRetryInterval = time.Second * 5

	// maxConnectionRetryInterval is the max amount of time retrying of a
	// persistent peer is allowed to grow to.  This is necessary since the
	// retry logic uses a backoff mechanism which increases the interval
	// base done the number of retries that have been done.
	maxConnectionRetryInterval = time.Minute * 5
)

var (
	// userAgentName is the user agent name and is used to help identify
	// ourselves to other decred peers.
	userAgentName = "dcrd"

	// userAgentVersion is the user agent version and is used to help
	// identify ourselves to other peers.
	userAgentVersion = fmt.Sprintf("%d.%d.%d", appMajor, appMinor, appPatch)
)

// broadcastMsg provides the ability to house a decred message to be broadcast
// to all connected peers except specified excluded peers.
type broadcastMsg struct {
	message      wire.Message
	excludePeers []*serverPeer
}

// broadcastInventoryAdd is a type used to declare that the InvVect it contains
// needs to be added to the rebroadcast map
type broadcastInventoryAdd relayMsg

// broadcastInventoryDel is a type used to declare that the InvVect it contains
// needs to be removed from the rebroadcast map
type broadcastInventoryDel *wire.InvVect

// relayMsg packages an inventory vector along with the newly discovered
// inventory so the relay has access to that information.
type relayMsg struct {
	invVect *wire.InvVect
	data    interface{}
}

// updatePeerHeightsMsg is a message sent from the blockmanager to the server
// after a new block has been accepted. The purpose of the message is to update
// the heights of peers that were known to announce the block before we
// connected it to the main chain or recognized it as an orphan. With these
// updates, peer heights will be kept up to date, allowing for fresh data when
// selecting sync peer candidacy.
type updatePeerHeightsMsg struct {
	newSha     *chainhash.Hash
	newHeight  int64
	originPeer *serverPeer
}

// peerState maintains state of inbound, persistent, outbound peers as well
// as banned peers and outbound groups.
type peerState struct {
	pendingPeers     map[string]*serverPeer
	inboundPeers     map[int32]*serverPeer
	outboundPeers    map[int32]*serverPeer
	persistentPeers  map[int32]*serverPeer
	banned           map[string]time.Time
	outboundGroups   map[string]int
	maxOutboundPeers int
}

// Count returns the count of all known peers.
func (ps *peerState) Count() int {
	return len(ps.inboundPeers) + len(ps.outboundPeers) +
		len(ps.persistentPeers)
}

// OutboundCount returns the count of known outbound peers.
func (ps *peerState) OutboundCount() int {
	return len(ps.outboundPeers) + len(ps.persistentPeers)
}

// NeedMoreOutbound returns true if more outbound peers are required.
func (ps *peerState) NeedMoreOutbound() bool {
	return ps.OutboundCount() < ps.maxOutboundPeers &&
		ps.Count() < cfg.MaxPeers
}

// NeedMoreTries returns true if more outbound peer attempts can be tried.
func (ps *peerState) NeedMoreTries() bool {
	return len(ps.pendingPeers) < 2*(ps.maxOutboundPeers-ps.OutboundCount())
}

// forAllOutboundPeers is a helper function that runs closure on all outbound
// peers known to peerState.
func (ps *peerState) forAllOutboundPeers(closure func(sp *serverPeer)) {
	for _, e := range ps.outboundPeers {
		closure(e)
	}
	for _, e := range ps.persistentPeers {
		closure(e)
	}
}

// forPendingPeers is a helper function that runs closure on all pending peers
// known to peerState.
func (ps *peerState) forPendingPeers(closure func(sp *serverPeer)) {
	for _, e := range ps.pendingPeers {
		closure(e)
	}
}

// forAllPeers is a helper function that runs closure on all peers known to
// peerState.
func (ps *peerState) forAllPeers(closure func(sp *serverPeer)) {
	for _, e := range ps.inboundPeers {
		closure(e)
	}
	ps.forAllOutboundPeers(closure)
}

// server provides a decred server for handling communications to and from
// decred peers.
type server struct {
	// The following variables must only be used atomically.
	// Putting the uint64s first makes them 64-bit aligned for 32-bit systems.
	bytesReceived uint64 // Total bytes received from all peers since start.
	bytesSent     uint64 // Total bytes sent by all peers since start.
	started       int32
	shutdown      int32
	shutdownSched int32

	listeners            []net.Listener
	chainParams          *chaincfg.Params
	addrManager          *addrmgr.AddrManager
	sigCache             *txscript.SigCache
	rpcServer            *rpcServer
	blockManager         *blockManager
	txMemPool            *txMemPool
	cpuMiner             *CPUMiner
	modifyRebroadcastInv chan interface{}
	pendingPeers         chan *serverPeer
	newPeers             chan *serverPeer
	donePeers            chan *serverPeer
	banPeers             chan *serverPeer
	retryPeers           chan *serverPeer
	wakeup               chan struct{}
	query                chan interface{}
	relayInv             chan relayMsg
	broadcast            chan broadcastMsg
	peerHeightsUpdate    chan updatePeerHeightsMsg
	wg                   sync.WaitGroup
	quit                 chan struct{}
	nat                  NAT
	db                   database.DB
	timeSource           blockchain.MedianTimeSource
	tmdb                 *stake.TicketDB
	services             wire.ServiceFlag

	// The following fields are used for optional indexes.  They will be nil
	// if the associated index is not enabled.  These fields are set during
	// initial creation of the server and never changed afterwards, so they
	// do not need to be protected for concurrent access.
<<<<<<< HEAD
	txIndex         *indexers.TxIndex
	addrIndex       *indexers.AddrIndex
	existsAddrIndex *indexers.ExistsAddrIndex
=======
	txIndex   *indexers.TxIndex
	addrIndex *indexers.AddrIndex
>>>>>>> 6229e358
}

// serverPeer extends the peer to maintain state shared by the server and
// the blockmanager.
type serverPeer struct {
	*peer.Peer

	server          *server
	persistent      bool
	continueHash    *chainhash.Hash
	relayMtx        sync.Mutex
	disableRelayTx  bool
	requestQueue    []*wire.InvVect
	requestedTxns   map[chainhash.Hash]struct{}
	requestedBlocks map[chainhash.Hash]struct{}
	filter          *bloom.Filter
	knownAddresses  map[string]struct{}
	banScore        dynamicBanScore
	quit            chan struct{}

	// The following chans are used to sync blockmanager and server.
	txProcessed    chan struct{}
	blockProcessed chan struct{}
}

// newServerPeer returns a new serverPeer instance. The peer needs to be set by
// the caller.
func newServerPeer(s *server, isPersistent bool) *serverPeer {
	return &serverPeer{
		server:          s,
		persistent:      isPersistent,
		requestedTxns:   make(map[chainhash.Hash]struct{}),
		requestedBlocks: make(map[chainhash.Hash]struct{}),
		filter:          bloom.LoadFilter(nil),
		knownAddresses:  make(map[string]struct{}),
		quit:            make(chan struct{}),
		txProcessed:     make(chan struct{}, 1),
		blockProcessed:  make(chan struct{}, 1),
	}
}

// newestBlock returns the current best block hash and height using the format
// required by the configuration for the peer package.
<<<<<<< HEAD
func (sp *serverPeer) newestBlock() (*chainhash.Hash, int64, error) {
=======
func (sp *serverPeer) newestBlock() (*wire.ShaHash, int32, error) {
>>>>>>> 6229e358
	best := sp.server.blockManager.chain.BestSnapshot()
	return best.Hash, best.Height, nil
}

// addKnownAddresses adds the given addresses to the set of known addreses to
// the peer to prevent sending duplicate addresses.
func (sp *serverPeer) addKnownAddresses(addresses []*wire.NetAddress) {
	for _, na := range addresses {
		sp.knownAddresses[addrmgr.NetAddressKey(na)] = struct{}{}
	}
}

// addressKnown true if the given address is already known to the peer.
func (sp *serverPeer) addressKnown(na *wire.NetAddress) bool {
	_, exists := sp.knownAddresses[addrmgr.NetAddressKey(na)]
	return exists
}

// setDisableRelayTx toggles relaying of transactions for the given peer.
// It is safe for concurrent access.
func (sp *serverPeer) setDisableRelayTx(disable bool) {
	sp.relayMtx.Lock()
	sp.disableRelayTx = disable
	sp.relayMtx.Unlock()
}

// relayTxDisabled returns whether or not relaying of transactions for the given
// peer is disabled.
// It is safe for concurrent access.
func (sp *serverPeer) relayTxDisabled() bool {
	sp.relayMtx.Lock()
	defer sp.relayMtx.Unlock()

	return sp.disableRelayTx
}

// pushAddrMsg sends an addr message to the connected peer using the provided
// addresses.
func (sp *serverPeer) pushAddrMsg(addresses []*wire.NetAddress) {
	// Filter addresses already known to the peer.
	addrs := make([]*wire.NetAddress, 0, len(addresses))
	for _, addr := range addresses {
		if !sp.addressKnown(addr) {
			addrs = append(addrs, addr)
		}
	}
	known, err := sp.PushAddrMsg(addrs)
	if err != nil {
		peerLog.Errorf("Can't push address message to %s: %v", sp.Peer, err)
		sp.Disconnect()
		return
	}
	sp.addKnownAddresses(known)
}

// addBanScore increases the persistent and decaying ban score fields by the
// values passed as parameters. If the resulting score exceeds half of the ban
// threshold, a warning is logged including the reason provided. Further, if
// the score is above the ban threshold, the peer will be banned and
// disconnected.
func (sp *serverPeer) addBanScore(persistent, transient uint32, reason string) {
	// No warning is logged and no score is calculated if banning is disabled.
	if cfg.DisableBanning {
		return
	}
	warnThreshold := cfg.BanThreshold >> 1
	if transient == 0 && persistent == 0 {
		// The score is not being increased, but a warning message is still
		// logged if the score is above the warn threshold.
		score := sp.banScore.Int()
		if score > warnThreshold {
			peerLog.Warnf("Misbehaving peer %s: %s -- ban score is %d, "+
				"it was not increased this time", sp, reason, score)
		}
		return
	}
	score := sp.banScore.Increase(persistent, transient)
	if score > warnThreshold {
		peerLog.Warnf("Misbehaving peer %s: %s -- ban score increased to %d",
			sp, reason, score)
		if score > cfg.BanThreshold {
			peerLog.Warnf("Misbehaving peer %s -- banning and disconnecting",
				sp)
			sp.server.BanPeer(sp)
			sp.Disconnect()
		}
	}
}

// OnVersion is invoked when a peer receives a version wire message and is used
// to negotiate the protocol version details as well as kick start the
// communications.
func (sp *serverPeer) OnVersion(p *peer.Peer, msg *wire.MsgVersion) {
	// Add the remote peer time as a sample for creating an offset against
	// the local clock to keep the network time in sync.
	sp.server.timeSource.AddTimeSample(p.Addr(), msg.Timestamp)

	// Signal the block manager this peer is a new sync candidate.
	sp.server.blockManager.NewPeer(sp)

	// Choose whether or not to relay transactions before a filter command
	// is received.
	sp.setDisableRelayTx(msg.DisableRelayTx)

	// Update the address manager and request known addresses from the
	// remote peer for outbound connections.  This is skipped when running
	// on the simulation test network since it is only intended to connect
	// to specified peers and actively avoids advertising and connecting to
	// discovered peers.
	if !cfg.SimNet {
		addrManager := sp.server.addrManager
		// Outbound connections.
		if !p.Inbound() {
			// TODO(davec): Only do this if not doing the initial block
			// download and the local address is routable.
			if !cfg.DisableListen /* && isCurrent? */ {
				// Get address that best matches.
				lna := addrManager.GetBestLocalAddress(p.NA())
				if addrmgr.IsRoutable(lna) {
					// Filter addresses the peer already knows about.
					addresses := []*wire.NetAddress{lna}
					sp.pushAddrMsg(addresses)
				}
			}

			// Request known addresses if the server address manager
			// needs more.
			if addrManager.NeedMoreAddresses() {
				p.QueueMessage(wire.NewMsgGetAddr(), nil)
			}

			// Mark the address as a known good address.
			addrManager.Good(p.NA())
		} else {
			// A peer might not be advertising the same address that it
			// actually connected from.  One example of why this can happen
			// is with NAT.  Only add the address to the address manager if
			// the addresses agree.
			if addrmgr.NetAddressKey(&msg.AddrMe) == addrmgr.NetAddressKey(p.NA()) {
				addrManager.AddAddress(p.NA(), p.NA())
				addrManager.Good(p.NA())
			}
		}
	}

	// Add valid peer to the server.
	sp.server.AddPeer(sp)
}

// OnMemPool is invoked when a peer receives a mempool wire message.  It creates
// and sends an inventory message with the contents of the memory pool up to the
// maximum inventory allowed per message.  When the peer has a bloom filter
// loaded, the contents are filtered accordingly.
func (sp *serverPeer) OnMemPool(p *peer.Peer, msg *wire.MsgMemPool) {
	// A decaying ban score increase is applied to prevent flooding.
	// The ban score accumulates and passes the ban threshold if a burst of
	// mempool messages comes from a peer. The score decays each minute to
	// half of its value.
	sp.addBanScore(0, 33, "mempool")

	// Generate inventory message with the available transactions in the
	// transaction memory pool.  Limit it to the max allowed inventory
	// per message.  The NewMsgInvSizeHint function automatically limits
	// the passed hint to the maximum allowed, so it's safe to pass it
	// without double checking it here.
	txMemPool := sp.server.txMemPool
	txDescs := txMemPool.TxDescs()
	invMsg := wire.NewMsgInvSizeHint(uint(len(txDescs)))

	for i, txDesc := range txDescs {
		// Another thread might have removed the transaction from the
		// pool since the initial query.
		hash := txDesc.Tx.Sha()
		if !txMemPool.IsTransactionInPool(hash) {
			continue
		}

		// Either add all transactions when there is no bloom filter,
		// or only the transactions that match the filter when there is
		// one.
		if !sp.filter.IsLoaded() || sp.filter.MatchTxAndUpdate(txDesc.Tx) {
			iv := wire.NewInvVect(wire.InvTypeTx, hash)
			invMsg.AddInvVect(iv)
			if i+1 >= wire.MaxInvPerMsg {
				break
			}
		}
	}

	// Send the inventory message if there is anything to send.
	if len(invMsg.InvList) > 0 {
		p.QueueMessage(invMsg, nil)
	}
}

// pushMiningStateMsg pushes a mining state message to the queue for a
// requesting peer.
func (sp *serverPeer) pushMiningStateMsg(height uint32, blockHashes []*chainhash.Hash, voteHashes []*chainhash.Hash) error {
	// Nothing to send, abort.
	if len(blockHashes) == 0 {
		return nil
	}

	// Construct the mining state request and queue it to be sent.
	msg := wire.NewMsgMiningState()
	msg.Height = height
	for _, hash := range blockHashes {
		err := msg.AddBlockHash(hash)
		if err != nil {
			return err
		}
	}
	for _, hash := range voteHashes {
		err := msg.AddVoteHash(hash)
		if err != nil {
			return err
		}
	}

	sp.QueueMessage(msg, nil)

	return nil
}

// OnGetMiningState is invoked when a peer receives a getminings wire message.
// It constructs a list of the current best blocks and votes that should be
// mined on and pushes a miningstate wire message back to the requesting peer.
func (sp *serverPeer) OnGetMiningState(p *peer.Peer, msg *wire.MsgGetMiningState) {
	// Access the block manager and get the list of best blocks to mine on.
	bm := sp.server.blockManager
	mp := sp.server.txMemPool
	newest, height := bm.chainState.Best()

	// Send out blank mining states if it's early in the blockchain.
	if height < activeNetParams.StakeValidationHeight-1 {
		err := sp.pushMiningStateMsg(0, nil, nil)
		if err != nil {
			peerLog.Warnf("unexpected error while pushing data for "+
				"mining state request: %v", err.Error())
		}

		return
	}

	children, err := bm.GetGeneration(*newest)
	if err != nil {
		peerLog.Warnf("failed to access block manager to get the generation "+
			"for a mining state request (block: %v)", newest)
		return
	}

	// Get the list of blocks that we can actually build on top of.
	eligibleParents, err := mp.SortParentsByVotes(*newest, children)
	if err != nil {
		// We couldn't find enough voters for any block, so just return now.
		if err.(MiningRuleError).GetCode() == ErrNotEnoughVoters {
			return
		}
		peerLog.Warnf("unexpected mempool error while sorting eligible "+
			"parents for mining state request: %v", err.Error())
		return
	}

	// Nothing to send, abort.
	if len(eligibleParents) == 0 {
		return
	}

	// Construct the set of block hashes to send.
	numBlocks := len(eligibleParents)
	if numBlocks > wire.MaxMSBlocksAtHeadPerMsg {
		numBlocks = wire.MaxMSBlocksAtHeadPerMsg
	}
	blockHashes := make([]*chainhash.Hash, numBlocks, numBlocks)
	for i, h := range eligibleParents {
		if i >= wire.MaxMSBlocksAtHeadPerMsg {
			break
		}
		hP := new(chainhash.Hash)
		hP.SetBytes(h.Bytes())
		blockHashes[i] = hP
	}

	// Construct the set of votes to send.
	voteHashes := make([]*chainhash.Hash, 0, wire.MaxMSVotesAtHeadPerMsg)
	for _, bh := range blockHashes {
		// Fetch the vote hashes themselves and append them.
		vhsForBlock, err := mp.GetVoteHashesForBlock(*bh)
		if err != nil {
			peerLog.Warnf("unexpected error while fetching vote hashes "+
				"for block %v for a mining state request: %v",
				bh, err.Error())
			return
		}
		for _, vh := range vhsForBlock {
			vhP := new(chainhash.Hash)
			vhP.SetBytes(vh.Bytes())
			voteHashes = append(voteHashes, vhP)
		}
	}

	err = sp.pushMiningStateMsg(uint32(height), blockHashes, voteHashes)
	if err != nil {
		peerLog.Warnf("unexpected error while pushing data for "+
			"mining state request: %v", err.Error())
	}
}

// OnMiningState is invoked when a peer receives a miningstate wire message.  It
// requests the data advertised in the message from the peer.
func (sp *serverPeer) OnMiningState(p *peer.Peer, msg *wire.MsgMiningState) {
	err := sp.server.blockManager.RequestFromPeer(sp, msg.BlockHashes,
		msg.VoteHashes)
	if err != nil {
		peerLog.Warnf("couldn't handle mining state message: %v",
			err.Error())
	}
}

// OnTx is invoked when a peer receives a tx wire message.  It blocks until the
// transaction has been fully processed.  Unlock the block handler this does not
// serialize all transactions through a single thread transactions don't rely on
// the previous one in a linear fashion like blocks.
func (sp *serverPeer) OnTx(p *peer.Peer, msg *wire.MsgTx) {
	if cfg.BlocksOnly {
		peerLog.Tracef("Ignoring tx %v from %v - blocksonly enabled",
			msg.TxSha(), p)
		return
	}

	// Add the transaction to the known inventory for the peer.
	// Convert the raw MsgTx to a dcrutil.Tx which provides some convenience
	// methods and things such as hash caching.
	tx := dcrutil.NewTx(msg)
	iv := wire.NewInvVect(wire.InvTypeTx, tx.Sha())
	p.AddKnownInventory(iv)

	// Queue the transaction up to be handled by the block manager and
	// intentionally block further receives until the transaction is fully
	// processed and known good or bad.  This helps prevent a malicious peer
	// from queuing up a bunch of bad transactions before disconnecting (or
	// being disconnected) and wasting memory.
	sp.server.blockManager.QueueTx(tx, sp)
	<-sp.txProcessed
}

// OnBlock is invoked when a peer receives a block wire message.  It blocks
// until the network block has been fully processed.
func (sp *serverPeer) OnBlock(p *peer.Peer, msg *wire.MsgBlock, buf []byte) {
	// Convert the raw MsgBlock to a dcrutil.Block which provides some
	// convenience methods and things such as hash caching.
	block := dcrutil.NewBlockFromBlockAndBytes(msg, buf)

	// Add the block to the known inventory for the peer.
	iv := wire.NewInvVect(wire.InvTypeBlock, block.Sha())
	p.AddKnownInventory(iv)

	// Queue the block up to be handled by the block manager and
	// intentionally block further receives until the network block is fully
	// processed and known good or bad.  This helps prevent a malicious peer
	// from queuing up a bunch of bad blocks before disconnecting (or being
	// disconnected) and wasting memory.  Additionally, this behavior is
	// depended on by at least the block acceptance test tool as the
	// reference implementation processes blocks in the same thread and
	// therefore blocks further messages until the network block has been
	// fully processed.
	sp.server.blockManager.QueueBlock(block, sp)
	<-sp.blockProcessed
}

// OnInv is invoked when a peer receives an inv wire message and is used to
// examine the inventory being advertised by the remote peer and react
// accordingly.  We pass the message down to blockmanager which will call
// QueueMessage with any appropriate responses.
func (sp *serverPeer) OnInv(p *peer.Peer, msg *wire.MsgInv) {
	if !cfg.BlocksOnly {
		if len(msg.InvList) > 0 {
			sp.server.blockManager.QueueInv(msg, sp)
		}
		return
	}

	newInv := wire.NewMsgInvSizeHint(uint(len(msg.InvList)))
	for _, invVect := range msg.InvList {
		if invVect.Type == wire.InvTypeTx {
			peerLog.Infof("Peer %v is announcing transactions -- "+
				"disconnecting", p)
			p.Disconnect()
			return
		}
		err := newInv.AddInvVect(invVect)
		if err != nil {
			peerLog.Errorf("Failed to add inventory vector: %v", err)
			break
		}
	}

	if len(newInv.InvList) > 0 {
		sp.server.blockManager.QueueInv(newInv, sp)
	}
}

// OnHeaders is invoked when a peer receives a headers wire message.  The
// message is passed down to the block manager.
func (sp *serverPeer) OnHeaders(p *peer.Peer, msg *wire.MsgHeaders) {
	sp.server.blockManager.QueueHeaders(msg, sp)
}

// handleGetData is invoked when a peer receives a getdata wire message and is
// used to deliver block and transaction information.
func (sp *serverPeer) OnGetData(p *peer.Peer, msg *wire.MsgGetData) {
	// Ignore empty getdata messages.
	if len(msg.InvList) == 0 {
		return
	}

	numAdded := 0
	notFound := wire.NewMsgNotFound()

	length := len(msg.InvList)
	// A decaying ban score increase is applied to prevent exhausting resources
	// with unusually large inventory queries.
	// Requesting more than the maximum inventory vector length within a short
	// period of time yields a score above the default ban threshold. Sustained
	// bursts of small requests are not penalized as that would potentially ban
	// peers performing IBD.
	// This incremental score decays each minute to half of its value.
	sp.addBanScore(0, uint32(length)*99/wire.MaxInvPerMsg, "getdata")

	// We wait on this wait channel periodically to prevent queuing
	// far more data than we can send in a reasonable time, wasting memory.
	// The waiting occurs after the database fetch for the next one to
	// provide a little pipelining.
	var waitChan chan struct{}
	doneChan := make(chan struct{}, 1)

	for i, iv := range msg.InvList {
		var c chan struct{}
		// If this will be the last message we send.
		if i == length-1 && len(notFound.InvList) == 0 {
			c = doneChan
		} else if (i+1)%3 == 0 {
			// Buffered so as to not make the send goroutine block.
			c = make(chan struct{}, 1)
		}
		var err error
		switch iv.Type {
		case wire.InvTypeTx:
			err = sp.server.pushTxMsg(sp, &iv.Hash, c, waitChan)
		case wire.InvTypeBlock:
			err = sp.server.pushBlockMsg(sp, &iv.Hash, c, waitChan)
		case wire.InvTypeFilteredBlock:
			err = sp.server.pushMerkleBlockMsg(sp, &iv.Hash, c, waitChan)
		default:
			peerLog.Warnf("Unknown type in inventory request %d",
				iv.Type)
			continue
		}
		if err != nil {
			notFound.AddInvVect(iv)

			// When there is a failure fetching the final entry
			// and the done channel was sent in due to there
			// being no outstanding not found inventory, consume
			// it here because there is now not found inventory
			// that will use the channel momentarily.
			if i == len(msg.InvList)-1 && c != nil {
				<-c
			}
		}
		numAdded++
		waitChan = c
	}
	if len(notFound.InvList) != 0 {
		p.QueueMessage(notFound, doneChan)
	}

	// Wait for messages to be sent. We can send quite a lot of data at this
	// point and this will keep the peer busy for a decent amount of time.
	// We don't process anything else by them in this time so that we
	// have an idea of when we should hear back from them - else the idle
	// timeout could fire when we were only half done sending the blocks.
	if numAdded > 0 {
		<-doneChan
	}
}

// OnGetBlocks is invoked when a peer receives a getblocks wire message.
func (sp *serverPeer) OnGetBlocks(p *peer.Peer, msg *wire.MsgGetBlocks) {
	// Return all block hashes to the latest one (up to max per message) if
	// no stop hash was specified.
	// Attempt to find the ending index of the stop hash if specified.
	chain := sp.server.blockManager.chain
<<<<<<< HEAD
	endIdx := int64(math.MaxInt64)
=======
	endIdx := int32(math.MaxInt32)
>>>>>>> 6229e358
	if !msg.HashStop.IsEqual(&zeroHash) {
		height, err := chain.BlockHeightByHash(&msg.HashStop)
		if err == nil {
			endIdx = height + 1
		}
	}

	// Find the most recent known block based on the block locator.
	// Use the block after the genesis block if no other blocks in the
	// provided locator are known.  This does mean the client will start
	// over with the genesis block if unknown block locators are provided.
	// This mirrors the behavior in the reference implementation.
	startIdx := int64(1)
	for _, hash := range msg.BlockLocatorHashes {
		height, err := chain.BlockHeightByHash(hash)
		if err == nil {
			// Start with the next hash since we know this one.
			startIdx = height + 1
			break
		}
	}

	// Don't attempt to fetch more than we can put into a single message.
	autoContinue := false
	if endIdx-startIdx > wire.MaxBlocksPerMsg {
		endIdx = startIdx + wire.MaxBlocksPerMsg
		autoContinue = true
	}

	// Fetch the inventory from the block database.
	hashList, err := chain.HeightRange(startIdx, endIdx)
	if err != nil {
		peerLog.Warnf("Block lookup failed: %v", err)
		return
	}

	// Generate inventory message.
	invMsg := wire.NewMsgInv()
	for i := range hashList {
		iv := wire.NewInvVect(wire.InvTypeBlock, &hashList[i])
		invMsg.AddInvVect(iv)
	}

	// Send the inventory message if there is anything to send.
	if len(invMsg.InvList) > 0 {
		invListLen := len(invMsg.InvList)
		if autoContinue && invListLen == wire.MaxBlocksPerMsg {
			// Intentionally use a copy of the final hash so there
			// is not a reference into the inventory slice which
			// would prevent the entire slice from being eligible
			// for GC as soon as it's sent.
			continueHash := invMsg.InvList[invListLen-1].Hash
			sp.continueHash = &continueHash
		}
		p.QueueMessage(invMsg, nil)
	}
}

// OnGetHeaders is invoked when a peer receives a getheaders wire message.
func (sp *serverPeer) OnGetHeaders(p *peer.Peer, msg *wire.MsgGetHeaders) {
	// Ignore getheaders requests if not in sync.
	if !sp.server.blockManager.IsCurrent() {
		return
	}

	// Attempt to look up the height of the provided stop hash.
	chain := sp.server.blockManager.chain
<<<<<<< HEAD
	endIdx := int64(math.MaxInt64)
=======
	endIdx := int32(math.MaxInt32)
>>>>>>> 6229e358
	height, err := chain.BlockHeightByHash(&msg.HashStop)
	if err == nil {
		endIdx = height + 1
	}

	// There are no block locators so a specific header is being requested
	// as identified by the stop hash.
	if len(msg.BlockLocatorHashes) == 0 {
		// No blocks with the stop hash were found so there is nothing
		// to do.  Just return.  This behavior mirrors the reference
		// implementation.
<<<<<<< HEAD
		if endIdx == math.MaxInt64 {
=======
		if endIdx == math.MaxInt32 {
>>>>>>> 6229e358
			return
		}

		// Fetch the raw block header bytes from the database.
		var headerBytes []byte
		err := sp.server.db.View(func(dbTx database.Tx) error {
			var err error
			headerBytes, err = dbTx.FetchBlockHeader(&msg.HashStop)
			return err
		})
		if err != nil {
			peerLog.Warnf("Lookup of known block hash failed: %v",
				err)
			return
		}

		// Deserialize the block header.
		var header wire.BlockHeader
		err = header.Deserialize(bytes.NewReader(headerBytes))
		if err != nil {
			peerLog.Warnf("Block header deserialize failed: %v",
				err)
			return
		}

		headersMsg := wire.NewMsgHeaders()
		headersMsg.AddBlockHeader(&header)
		p.QueueMessage(headersMsg, nil)
		return
	}

	// Find the most recent known block based on the block locator.
	// Use the block after the genesis block if no other blocks in the
	// provided locator are known.  This does mean the client will start
	// over with the genesis block if unknown block locators are provided.
	// This mirrors the behavior in the reference implementation.
	startIdx := int64(1)
	for _, hash := range msg.BlockLocatorHashes {
		height, err := chain.BlockHeightByHash(hash)
		if err == nil {
			// Start with the next hash since we know this one.
			startIdx = height + 1
			break
		}
	}

	// Don't attempt to fetch more than we can put into a single message.
	if endIdx-startIdx > wire.MaxBlockHeadersPerMsg {
		endIdx = startIdx + wire.MaxBlockHeadersPerMsg
	}

	// Fetch the inventory from the block database.
	hashList, err := chain.HeightRange(startIdx, endIdx)
	if err != nil {
		peerLog.Warnf("Header lookup failed: %v", err)
		return
	}

	// Generate headers message and send it.
	headersMsg := wire.NewMsgHeaders()
	err = sp.server.db.View(func(dbTx database.Tx) error {
		for i := range hashList {
			headerBytes, err := dbTx.FetchBlockHeader(&hashList[i])
			if err != nil {
				return err
			}

			var header wire.BlockHeader
			err = header.Deserialize(bytes.NewReader(headerBytes))
			if err != nil {
				return err
			}
			headersMsg.AddBlockHeader(&header)
		}

		return nil
	})
	if err != nil {
		peerLog.Warnf("Failed to build headers: %v", err)
		return
	}

	p.QueueMessage(headersMsg, nil)
}

// OnFilterAdd is invoked when a peer receives a filteradd wire message and is
// used by remote peers to add data to an already loaded bloom filter.  The peer
// will be disconnected if a filter is not loaded when this message is received.
func (sp *serverPeer) OnFilterAdd(p *peer.Peer, msg *wire.MsgFilterAdd) {
	if sp.filter.IsLoaded() {
		peerLog.Debugf("%s sent a filteradd request with no filter "+
			"loaded -- disconnecting", p)
		p.Disconnect()
		return
	}

	sp.filter.Add(msg.Data)
}

// OnFilterClear is invoked when a peer receives a filterclear wire message and
// is used by remote peers to clear an already loaded bloom filter.  The peer
// will be disconnected if a filter is not loaded when this message is received.
func (sp *serverPeer) OnFilterClear(p *peer.Peer, msg *wire.MsgFilterClear) {
	if !sp.filter.IsLoaded() {
		peerLog.Debugf("%s sent a filterclear request with no "+
			"filter loaded -- disconnecting", p)
		p.Disconnect()
		return
	}

	sp.filter.Unload()
}

// OnFilterLoad is invoked when a peer receives a filterload wire message and it
// is used to load a bloom filter that should be used for delivering merkle
// blocks and associated transactions that match the filter.
func (sp *serverPeer) OnFilterLoad(p *peer.Peer, msg *wire.MsgFilterLoad) {
	// Transaction relay is no longer disabled once a filterload message is
	// received regardless of its original state.
	sp.setDisableRelayTx(false)

	sp.filter.Reload(msg)
}

// OnGetAddr is invoked when a peer receives a getaddr wire message and is used
// to provide the peer with known addresses from the address manager.
func (sp *serverPeer) OnGetAddr(p *peer.Peer, msg *wire.MsgGetAddr) {
	// Don't return any addresses when running on the simulation test
	// network.  This helps prevent the network from becoming another
	// public test network since it will not be able to learn about other
	// peers that have not specifically been provided.
	if cfg.SimNet {
		return
	}

	// Do not accept getaddr requests from outbound peers.  This reduces
	// fingerprinting attacks.
	if !p.Inbound() {
		return
	}

	// Get the current known addresses from the address manager.
	addrCache := sp.server.addrManager.AddressCache()

	// Push the addresses.
	sp.pushAddrMsg(addrCache)
}

// OnAddr is invoked when a peer receives an addr wire message and is used to
// notify the server about advertised addresses.
func (sp *serverPeer) OnAddr(p *peer.Peer, msg *wire.MsgAddr) {
	// Ignore addresses when running on the simulation test network.  This
	// helps prevent the network from becoming another public test network
	// since it will not be able to learn about other peers that have not
	// specifically been provided.
	if cfg.SimNet {
		return
	}

	// A message that has no addresses is invalid.
	if len(msg.AddrList) == 0 {
		peerLog.Errorf("Command [%s] from %s does not contain any addresses",
			msg.Command(), p)
		p.Disconnect()
		return
	}

	for _, na := range msg.AddrList {
		// Don't add more address if we're disconnecting.
		if !p.Connected() {
			return
		}

		// Set the timestamp to 5 days ago if it's more than 24 hours
		// in the future so this address is one of the first to be
		// removed when space is needed.
		now := time.Now()
		if na.Timestamp.After(now.Add(time.Minute * 10)) {
			na.Timestamp = now.Add(-1 * time.Hour * 24 * 5)
		}

		// Add address to known addresses for this peer.
		sp.addKnownAddresses([]*wire.NetAddress{na})
	}

	// Add addresses to server address manager.  The address manager handles
	// the details of things such as preventing duplicate addresses, max
	// addresses, and last seen updates.
	// XXX bitcoind gives a 2 hour time penalty here, do we want to do the
	// same?
	sp.server.addrManager.AddAddresses(msg.AddrList, p.NA())
}

// OnRead is invoked when a peer receives a message and it is used to update
// the bytes received by the server.
func (sp *serverPeer) OnRead(p *peer.Peer, bytesRead int, msg wire.Message, err error) {
	sp.server.AddBytesReceived(uint64(bytesRead))
}

// OnWrite is invoked when a peer sends a message and it is used to update
// the bytes sent by the server.
func (sp *serverPeer) OnWrite(p *peer.Peer, bytesWritten int, msg wire.Message, err error) {
	sp.server.AddBytesSent(uint64(bytesWritten))
}

// randomUint16Number returns a random uint16 in a specified input range.  Note
// that the range is in zeroth ordering; if you pass it 1800, you will get
// values from 0 to 1800.
func randomUint16Number(max uint16) uint16 {
	// In order to avoid modulo bias and ensure every possible outcome in
	// [0, max) has equal probability, the random number must be sampled
	// from a random source that has a range limited to a multiple of the
	// modulus.
	var randomNumber uint16
	var limitRange = (math.MaxUint16 / max) * max
	for {
		binary.Read(rand.Reader, binary.LittleEndian, &randomNumber)
		if randomNumber < limitRange {
			return (randomNumber % max)
		}
	}
}

// AddRebroadcastInventory adds 'iv' to the list of inventories to be
// rebroadcasted at random intervals until they show up in a block.
func (s *server) AddRebroadcastInventory(iv *wire.InvVect, data interface{}) {
	// Ignore if shutting down.
	if atomic.LoadInt32(&s.shutdown) != 0 {
		return
	}

	s.modifyRebroadcastInv <- broadcastInventoryAdd{invVect: iv, data: data}
}

// RemoveRebroadcastInventory removes 'iv' from the list of items to be
// rebroadcasted if present.
func (s *server) RemoveRebroadcastInventory(iv *wire.InvVect) {
	// Ignore if shutting down.
	if atomic.LoadInt32(&s.shutdown) != 0 {
		return
	}

	s.modifyRebroadcastInv <- broadcastInventoryDel(iv)
}

// AnnounceNewTransactions generates and relays inventory vectors and notifies
// both websocket and getblocktemplate long poll clients of the passed
// transactions.  This function should be called whenever new transactions
// are added to the mempool.
<<<<<<< HEAD
func (s *server) AnnounceNewTransactions(newTxs []*dcrutil.Tx) {
=======
func (s *server) AnnounceNewTransactions(newTxs []*btcutil.Tx) {
>>>>>>> 6229e358
	// Generate and relay inventory vectors for all newly accepted
	// transactions into the memory pool due to the original being
	// accepted.
	for _, tx := range newTxs {
		// Generate the inventory vector and relay it.
		iv := wire.NewInvVect(wire.InvTypeTx, tx.Sha())
		s.RelayInventory(iv, tx)

		if s.rpcServer != nil {
			// Notify websocket clients about mempool transactions.
			s.rpcServer.ntfnMgr.NotifyMempoolTx(tx, true)

			// Potentially notify any getblocktemplate long poll clients
			// about stale block templates due to the new transaction.
			s.rpcServer.gbtWorkState.NotifyMempoolTx(
				s.txMemPool.LastUpdated())
		}
	}
}

// pushTxMsg sends a tx message for the provided transaction hash to the
// connected peer.  An error is returned if the transaction hash is not known.
func (s *server) pushTxMsg(sp *serverPeer, sha *chainhash.Hash, doneChan chan<- struct{}, waitChan <-chan struct{}) error {
	// Attempt to fetch the requested transaction from the pool.  A
	// call could be made to check for existence first, but simply trying
	// to fetch a missing transaction results in the same behavior.
	// Do not allow peers to request transactions already in a block
	// but are unconfirmed, as they may be expensive. Restrict that
	// to the authenticated RPC only.
	tx, err := s.txMemPool.FetchTransaction(sha, false)
	if err != nil {
		peerLog.Tracef("Unable to fetch tx %v from transaction "+
			"pool: %v", sha, err)

		if doneChan != nil {
			doneChan <- struct{}{}
		}
		return err
	}

	// Once we have fetched data wait for any previous operation to finish.
	if waitChan != nil {
		<-waitChan
	}

	sp.QueueMessage(tx.MsgTx(), doneChan)

	return nil
}

// pushBlockMsg sends a block message for the provided block hash to the
// connected peer.  An error is returned if the block hash is not known.
<<<<<<< HEAD
func (s *server) pushBlockMsg(sp *serverPeer, hash *chainhash.Hash, doneChan chan<- struct{}, waitChan <-chan struct{}) error {
	block, err := sp.server.blockManager.chain.GetBlockFromHash(hash)
	if err != nil {
		peerLog.Tracef("Unable to fetch requested block hash %v: %v",
			hash, err)
=======
func (s *server) pushBlockMsg(sp *serverPeer, hash *wire.ShaHash, doneChan chan<- struct{}, waitChan <-chan struct{}) error {
	// Fetch the raw block bytes from the database.
	var blockBytes []byte
	err := sp.server.db.View(func(dbTx database.Tx) error {
		var err error
		blockBytes, err = dbTx.FetchBlock(hash)
		return err
	})
	if err != nil {
		peerLog.Tracef("Unable to fetch requested block hash %v: %v",
			hash, err)

		if doneChan != nil {
			doneChan <- struct{}{}
		}
		return err
	}

	// Deserialize the block.
	var msgBlock wire.MsgBlock
	err = msgBlock.Deserialize(bytes.NewReader(blockBytes))
	if err != nil {
		peerLog.Tracef("Unable to deserialize requested block hash "+
			"%v: %v", hash, err)
>>>>>>> 6229e358

		if doneChan != nil {
			doneChan <- struct{}{}
		}
		return err
	}

	// Once we have fetched data wait for any previous operation to finish.
	if waitChan != nil {
		<-waitChan
	}

	// We only send the channel for this message if we aren't sending
	// an inv straight after.
	var dc chan<- struct{}
	continueHash := sp.continueHash
	sendInv := continueHash != nil && continueHash.IsEqual(hash)
	if !sendInv {
		dc = doneChan
	}
<<<<<<< HEAD
	sp.QueueMessage(block.MsgBlock(), dc)
=======
	sp.QueueMessage(&msgBlock, dc)
>>>>>>> 6229e358

	// When the peer requests the final block that was advertised in
	// response to a getblocks message which requested more blocks than
	// would fit into a single message, send it a new inventory message
	// to trigger it to issue another getblocks message for the next
	// batch of inventory.
	if sendInv {
		best := sp.server.blockManager.chain.BestSnapshot()
		invMsg := wire.NewMsgInvSizeHint(1)
		iv := wire.NewInvVect(wire.InvTypeBlock, best.Hash)
		invMsg.AddInvVect(iv)
		sp.QueueMessage(invMsg, doneChan)
		sp.continueHash = nil
	}
	return nil
}

// pushMerkleBlockMsg sends a merkleblock message for the provided block hash to
// the connected peer.  Since a merkle block requires the peer to have a filter
// loaded, this call will simply be ignored if there is no filter loaded.  An
// error is returned if the block hash is not known.
<<<<<<< HEAD
func (s *server) pushMerkleBlockMsg(sp *serverPeer, hash *chainhash.Hash, doneChan chan<- struct{}, waitChan <-chan struct{}) error {
=======
func (s *server) pushMerkleBlockMsg(sp *serverPeer, hash *wire.ShaHash, doneChan chan<- struct{}, waitChan <-chan struct{}) error {
>>>>>>> 6229e358
	// Do not send a response if the peer doesn't have a filter loaded.
	if !sp.filter.IsLoaded() {
		if doneChan != nil {
			doneChan <- struct{}{}
		}
		return nil
	}

	// Fetch the raw block bytes from the database.
	blk, err := sp.server.blockManager.chain.BlockByHash(hash)
	if err != nil {
		peerLog.Tracef("Unable to fetch requested block hash %v: %v",
			hash, err)

		if doneChan != nil {
			doneChan <- struct{}{}
		}
		return err
	}

	// Generate a merkle block by filtering the requested block according
	// to the filter for the peer.
	merkle, matchedTxIndices := bloom.NewMerkleBlock(blk, sp.filter)

	// Once we have fetched data wait for any previous operation to finish.
	if waitChan != nil {
		<-waitChan
	}

	// Send the merkleblock.  Only send the done channel with this message
	// if no transactions will be sent afterwards.
	var dc chan<- struct{}
	if len(matchedTxIndices) == 0 {
		dc = doneChan
	}
	sp.QueueMessage(merkle, dc)

	// Finally, send any matched transactions.
	blkTransactions := blk.MsgBlock().Transactions
	for i, txIndex := range matchedTxIndices {
		// Only send the done channel on the final transaction.
		var dc chan<- struct{}
		if i == len(matchedTxIndices)-1 {
			dc = doneChan
		}
		if txIndex < uint32(len(blkTransactions)) {
			sp.QueueMessage(blkTransactions[txIndex], dc)
		}
	}

	return nil
}

// handleUpdatePeerHeight updates the heights of all peers who were known to
// announce a block we recently accepted.
func (s *server) handleUpdatePeerHeights(state *peerState, umsg updatePeerHeightsMsg) {
	state.forAllPeers(func(sp *serverPeer) {
		// The origin peer should already have the updated height.
		if sp == umsg.originPeer {
			return
		}

		// This is a pointer to the underlying memory which doesn't
		// change.
		latestBlkSha := sp.LastAnnouncedBlock()

		// Skip this peer if it hasn't recently announced any new blocks.
		if latestBlkSha == nil {
			return
		}

		// If the peer has recently announced a block, and this block
		// matches our newly accepted block, then update their block
		// height.
		if *latestBlkSha == *umsg.newSha {
			sp.UpdateLastBlockHeight(int64(umsg.newHeight))
			sp.UpdateLastAnnouncedBlock(nil)
		}
	})
}

// handleAddPeerMsg deals with adding new peers.  It is invoked from the
// peerHandler goroutine.
func (s *server) handleAddPeerMsg(state *peerState, sp *serverPeer) bool {
	if sp == nil {
		return false
	}

	// Ignore new peers if we're shutting down.
	if atomic.LoadInt32(&s.shutdown) != 0 {
		srvrLog.Infof("New peer %s ignored - server is shutting down", sp)
		sp.Disconnect()
		return false
	}

	// Disconnect banned peers.
	host, _, err := net.SplitHostPort(sp.Addr())
	if err != nil {
		srvrLog.Debugf("can't split hostport %v", err)
		sp.Disconnect()
		return false
	}
	if banEnd, ok := state.banned[host]; ok {
		if time.Now().Before(banEnd) {
			srvrLog.Debugf("Peer %s is banned for another %v - disconnecting",
				host, banEnd.Sub(time.Now()))
			sp.Disconnect()
			return false
		}

		srvrLog.Infof("Peer %s is no longer banned", host)
		delete(state.banned, host)
	}

	// TODO: Check for max peers from a single IP.

	// Limit max outbound peers.
	if _, ok := state.pendingPeers[sp.Addr()]; ok {
		if state.OutboundCount() >= state.maxOutboundPeers {
			srvrLog.Infof("Max outbound peers reached [%d] - disconnecting "+
				"peer %s", state.maxOutboundPeers, sp)
			sp.Disconnect()
			return false
		}
	}

	// Limit max number of total peers.
	if state.Count() >= cfg.MaxPeers {
		srvrLog.Infof("Max peers reached [%d] - disconnecting peer %s",
			cfg.MaxPeers, sp)
		sp.Disconnect()
		// TODO(oga) how to handle permanent peers here?
		// they should be rescheduled.
		return false
	}

	// Add the new peer and start it.
	srvrLog.Debugf("New peer %s", sp)
	if sp.Inbound() {
		state.inboundPeers[sp.ID()] = sp
	} else {
		state.outboundGroups[addrmgr.GroupKey(sp.NA())]++
		if sp.persistent {
			state.persistentPeers[sp.ID()] = sp
		} else {
			state.outboundPeers[sp.ID()] = sp
		}
		// Remove from pending peers.
		delete(state.pendingPeers, sp.Addr())
	}

	return true
}

// handleDonePeerMsg deals with peers that have signalled they are done.  It is
// invoked from the peerHandler goroutine.
func (s *server) handleDonePeerMsg(state *peerState, sp *serverPeer) {
	if _, ok := state.pendingPeers[sp.Addr()]; ok {
		delete(state.pendingPeers, sp.Addr())
		srvrLog.Debugf("Removed pending peer %s", sp)
		return
	}

	var list map[int32]*serverPeer
	if sp.persistent {
		list = state.persistentPeers
	} else if sp.Inbound() {
		list = state.inboundPeers
	} else {
		list = state.outboundPeers
	}
	if _, ok := list[sp.ID()]; ok {
		// Issue an asynchronous reconnect if the peer was a
		// persistent outbound connection.
		if !sp.Inbound() && sp.persistent && atomic.LoadInt32(&s.shutdown) == 0 {
			// Retry peer
			sp2 := s.newOutboundPeer(sp.Addr(), sp.persistent)
			if sp2 != nil {
				go s.retryConn(sp2, false)
			}
		}
		if !sp.Inbound() && sp.VersionKnown() {
			state.outboundGroups[addrmgr.GroupKey(sp.NA())]--
		}
		delete(list, sp.ID())
		srvrLog.Debugf("Removed peer %s", sp)
		return
	}

	// Update the address' last seen time if the peer has acknowledged
	// our version and has sent us its version as well.
	if sp.VerAckReceived() && sp.VersionKnown() && sp.NA() != nil {
		s.addrManager.Connected(sp.NA())
	}

	// If we get here it means that either we didn't know about the peer
	// or we purposefully deleted it.
}

// handleBanPeerMsg deals with banning peers.  It is invoked from the
// peerHandler goroutine.
func (s *server) handleBanPeerMsg(state *peerState, sp *serverPeer) {
	host, _, err := net.SplitHostPort(sp.Addr())
	if err != nil {
		srvrLog.Debugf("can't split ban peer %s %v", sp.Addr(), err)
		return
	}
	direction := directionString(sp.Inbound())
	srvrLog.Infof("Banned peer %s (%s) for %v", host, direction,
		cfg.BanDuration)
	state.banned[host] = time.Now().Add(cfg.BanDuration)
}

// handleRelayInvMsg deals with relaying inventory to peers that are not already
// known to have it.  It is invoked from the peerHandler goroutine.
func (s *server) handleRelayInvMsg(state *peerState, msg relayMsg) {
	state.forAllPeers(func(sp *serverPeer) {
		if !sp.Connected() {
			return
		}

		// If the inventory is a block and the peer prefers headers,
		// generate and send a headers message instead of an inventory
		// message.
		if msg.invVect.Type == wire.InvTypeBlock && sp.WantsHeaders() {
			blockHeader, ok := msg.data.(wire.BlockHeader)
			if !ok {
				peerLog.Warnf("Underlying data for headers" +
					" is not a block header")
				return
			}
			msgHeaders := wire.NewMsgHeaders()
			if err := msgHeaders.AddBlockHeader(&blockHeader); err != nil {
				peerLog.Errorf("Failed to add block"+
					" header: %v", err)
				return
			}
			sp.QueueMessage(msgHeaders, nil)
			return
		}

		if msg.invVect.Type == wire.InvTypeTx {
			// Don't relay the transaction to the peer when it has
			// transaction relaying disabled.
			if sp.relayTxDisabled() {
				return
			}
			// Don't relay the transaction if there is a bloom
			// filter loaded and the transaction doesn't match it.
			if sp.filter.IsLoaded() {
				tx, ok := msg.data.(*dcrutil.Tx)
				if !ok {
					peerLog.Warnf("Underlying data for tx" +
						" inv relay is not a transaction")
					return
				}

				if !sp.filter.MatchTxAndUpdate(tx) {
					return
				}
			}
		}

		// Queue the inventory to be relayed with the next batch.
		// It will be ignored if the peer is already known to
		// have the inventory.
		sp.QueueInventory(msg.invVect)
	})
}

// handleBroadcastMsg deals with broadcasting messages to peers.  It is invoked
// from the peerHandler goroutine.
func (s *server) handleBroadcastMsg(state *peerState, bmsg *broadcastMsg) {
	state.forAllPeers(func(sp *serverPeer) {
		if !sp.Connected() {
			return
		}

		for _, ep := range bmsg.excludePeers {
			if sp == ep {
				return
			}
		}

		sp.QueueMessage(bmsg.message, nil)
	})
}

type getConnCountMsg struct {
	reply chan int32
}

type getPeersMsg struct {
	reply chan []*serverPeer
}

type getAddedNodesMsg struct {
	reply chan []*serverPeer
}

type disconnectNodeMsg struct {
	cmp   func(*serverPeer) bool
	reply chan error
}

type connectNodeMsg struct {
	addr      string
	permanent bool
	reply     chan error
}

type removeNodeMsg struct {
	cmp   func(*serverPeer) bool
	reply chan error
}

// handleQuery is the central handler for all queries and commands from other
// goroutines related to peer state.
func (s *server) handleQuery(state *peerState, querymsg interface{}) {
	switch msg := querymsg.(type) {
	case getConnCountMsg:
		nconnected := int32(0)
		state.forAllPeers(func(sp *serverPeer) {
			if sp.Connected() {
				nconnected++
			}
		})
		msg.reply <- nconnected

	case getPeersMsg:
		peers := make([]*serverPeer, 0, state.Count())
		state.forAllPeers(func(sp *serverPeer) {
			if !sp.Connected() {
				return
			}
			peers = append(peers, sp)
		})
		msg.reply <- peers

	case connectNodeMsg:
		// XXX(oga) duplicate oneshots?
		for _, peer := range state.persistentPeers {
			if peer.Addr() == msg.addr {
				if msg.permanent {
					msg.reply <- errors.New("peer already connected")
				} else {
					msg.reply <- errors.New("peer exists as a permanent peer")
				}
				return
			}
		}

		// TODO(oga) if too many, nuke a non-perm peer.
		sp := s.newOutboundPeer(msg.addr, msg.permanent)
		if sp != nil {
			go s.peerConnHandler(sp)
			msg.reply <- nil
		} else {
			msg.reply <- errors.New("failed to add peer")
		}
	case removeNodeMsg:
		found := disconnectPeer(state.persistentPeers, msg.cmp, func(sp *serverPeer) {
			// Keep group counts ok since we remove from
			// the list now.
			state.outboundGroups[addrmgr.GroupKey(sp.NA())]--
		})

		if found {
			msg.reply <- nil
		} else {
			msg.reply <- errors.New("peer not found")
		}
	// Request a list of the persistent (added) peers.
	case getAddedNodesMsg:
		// Respond with a slice of the relavent peers.
		peers := make([]*serverPeer, 0, len(state.persistentPeers))
		for _, sp := range state.persistentPeers {
			peers = append(peers, sp)
		}
		msg.reply <- peers
	case disconnectNodeMsg:
		// Check inbound peers. We pass a nil callback since we don't
		// require any additional actions on disconnect for inbound peers.
		found := disconnectPeer(state.inboundPeers, msg.cmp, nil)
		if found {
			msg.reply <- nil
			return
		}

		// Check outbound peers.
		found = disconnectPeer(state.outboundPeers, msg.cmp, func(sp *serverPeer) {
			// Keep group counts ok since we remove from
			// the list now.
			state.outboundGroups[addrmgr.GroupKey(sp.NA())]--
		})
		if found {
			// If there are multiple outbound connections to the same
			// ip:port, continue disconnecting them all until no such
			// peers are found.
			for found {
				found = disconnectPeer(state.outboundPeers, msg.cmp, func(sp *serverPeer) {
					state.outboundGroups[addrmgr.GroupKey(sp.NA())]--
				})
			}
			msg.reply <- nil
			return
		}

		msg.reply <- errors.New("peer not found")
	}
}

// disconnectPeer attempts to drop the connection of a tageted peer in the
// passed peer list. Targets are identified via usage of the passed
// `compareFunc`, which should return `true` if the passed peer is the target
// peer. This function returns true on success and false if the peer is unable
// to be located. If the peer is found, and the passed callback: `whenFound'
// isn't nil, we call it with the peer as the argument before it is removed
// from the peerList, and is disconnected from the server.
func disconnectPeer(peerList map[int32]*serverPeer, compareFunc func(*serverPeer) bool, whenFound func(*serverPeer)) bool {
	for addr, peer := range peerList {
		if compareFunc(peer) {
			if whenFound != nil {
				whenFound(peer)
			}

			// This is ok because we are not continuing
			// to iterate so won't corrupt the loop.
			delete(peerList, addr)
			peer.Disconnect()
			return true
		}
	}
	return false
}

// newPeerConfig returns the configuration for the given serverPeer.
func newPeerConfig(sp *serverPeer) *peer.Config {
	return &peer.Config{
		Listeners: peer.MessageListeners{
			OnVersion:        sp.OnVersion,
			OnMemPool:        sp.OnMemPool,
			OnGetMiningState: sp.OnGetMiningState,
			OnMiningState:    sp.OnMiningState,
			OnTx:             sp.OnTx,
			OnBlock:          sp.OnBlock,
			OnInv:            sp.OnInv,
			OnHeaders:        sp.OnHeaders,
			OnGetData:        sp.OnGetData,
			OnGetBlocks:      sp.OnGetBlocks,
			OnGetHeaders:     sp.OnGetHeaders,
			OnFilterAdd:      sp.OnFilterAdd,
			OnFilterClear:    sp.OnFilterClear,
			OnFilterLoad:     sp.OnFilterLoad,
			OnGetAddr:        sp.OnGetAddr,
			OnAddr:           sp.OnAddr,
			OnRead:           sp.OnRead,
			OnWrite:          sp.OnWrite,
		},
		NewestBlock:      sp.newestBlock,
		BestLocalAddress: sp.server.addrManager.GetBestLocalAddress,
		HostToNetAddress: sp.server.addrManager.HostToNetAddress,
		Proxy:            cfg.Proxy,
		UserAgentName:    userAgentName,
		UserAgentVersion: userAgentVersion,
		ChainParams:      sp.server.chainParams,
		Services:         sp.server.services,
		DisableRelayTx:   cfg.BlocksOnly,
<<<<<<< HEAD
		ProtocolVersion:  wire.BIP0111Version,
=======
		ProtocolVersion:  wire.SendHeadersVersion,
>>>>>>> 6229e358
	}
}

// listenHandler is the main listener which accepts incoming connections for the
// server.  It must be run as a goroutine.
func (s *server) listenHandler(listener net.Listener) {
	srvrLog.Infof("Server listening on %s", listener.Addr())
	for atomic.LoadInt32(&s.shutdown) == 0 {
		conn, err := listener.Accept()
		if err != nil {
			// Only log the error if we're not forcibly shutting down.
			if atomic.LoadInt32(&s.shutdown) == 0 {
				srvrLog.Errorf("Can't accept connection: %v", err)
			}
			continue
		}
		sp := newServerPeer(s, false)
		sp.Peer = peer.NewInboundPeer(newPeerConfig(sp))
		go s.peerDoneHandler(sp)
		if err := sp.Connect(conn); err != nil {
			if atomic.LoadInt32(&s.shutdown) == 0 {
				srvrLog.Errorf("Can't accept connection: %v", err)
			}
			continue
		}
	}
	s.wg.Done()
	srvrLog.Tracef("Listener handler done for %s", listener.Addr())
}

// seedFromDNS uses DNS seeding to populate the address manager with peers.
func (s *server) seedFromDNS() {
	// Nothing to do if DNS seeding is disabled.
	if cfg.DisableDNSSeed {
		return
	}

	for _, seeder := range activeNetParams.DNSSeeds {
		go func(seeder string) {
			randSource := mrand.New(mrand.NewSource(time.Now().UnixNano()))

			seedpeers, err := dnsDiscover(seeder)
			if err != nil {
				discLog.Infof("DNS discovery failed on seed %s: %v", seeder, err)
				return
			}
			numPeers := len(seedpeers)

			discLog.Infof("%d addresses found from DNS seed %s", numPeers, seeder)

			if numPeers == 0 {
				return
			}
			addresses := make([]*wire.NetAddress, len(seedpeers))
			// if this errors then we have *real* problems
			intPort, _ := strconv.Atoi(activeNetParams.DefaultPort)
			for i, peer := range seedpeers {
				addresses[i] = new(wire.NetAddress)
				addresses[i].SetAddress(peer, uint16(intPort))
				// bitcoind seeds with addresses from
				// a time randomly selected between 3
				// and 7 days ago.
				addresses[i].Timestamp = time.Now().Add(-1 *
					time.Second * time.Duration(secondsIn3Days+
					randSource.Int31n(secondsIn4Days)))
			}

			// Bitcoind uses a lookup of the dns seeder here. This
			// is rather strange since the values looked up by the
			// DNS seed lookups will vary quite a lot.
			// to replicate this behaviour we put all addresses as
			// having come from the first one.
			s.addrManager.AddAddresses(addresses, addresses[0])
		}(seeder)
	}
}

// newOutboundPeer initializes a new outbound peer and setups the message
// listeners.
func (s *server) newOutboundPeer(addr string, persistent bool) *serverPeer {
	sp := newServerPeer(s, persistent)
	p, err := peer.NewOutboundPeer(newPeerConfig(sp), addr)
	if err != nil {
		srvrLog.Errorf("Cannot create outbound peer %s: %v", addr, err)
		return nil
	}
	sp.Peer = p
	go s.peerDoneHandler(sp)
	return sp
}

// peerConnHandler handles peer connections. It must be run in a goroutine.
func (s *server) peerConnHandler(sp *serverPeer) {
	err := s.establishConn(sp)
	if err != nil {
		srvrLog.Debugf("Failed to connect to %s: %v", sp.Addr(), err)
		sp.Disconnect()
	}
}

// peerDoneHandler handles peer disconnects by notifiying the server that it's
// done.
func (s *server) peerDoneHandler(sp *serverPeer) {
	sp.WaitForDisconnect()
	s.donePeers <- sp

	// Only tell block manager we are gone if we ever told it we existed.
	if sp.VersionKnown() {
		s.blockManager.DonePeer(sp)
	}
	close(sp.quit)
}

// establishConn establishes a connection to the peer.
func (s *server) establishConn(sp *serverPeer) error {
	srvrLog.Debugf("Attempting to connect to %s", sp.Addr())
	conn, err := dcrdDial("tcp", sp.Addr())
	if err != nil {
		return err
	}
	if err := sp.Connect(conn); err != nil {
		return err
	}
	srvrLog.Debugf("Connected to %s", sp.Addr())
	s.addrManager.Attempt(sp.NA())
	return nil
}

// retryConn retries connection to the peer after the given duration.  It must
// be run as a goroutine.
func (s *server) retryConn(sp *serverPeer, initialAttempt bool) {
	retryDuration := connectionRetryInterval
	for {
		if initialAttempt {
			retryDuration = 0
			initialAttempt = false
		} else {
			srvrLog.Debugf("Retrying connection to %s in %s", sp.Addr(),
				retryDuration)
		}
		select {
		case <-time.After(retryDuration):
			err := s.establishConn(sp)
			if err != nil {
				retryDuration += connectionRetryInterval
				if retryDuration > maxConnectionRetryInterval {
					retryDuration = maxConnectionRetryInterval
				}
				continue
			}
			return

		case <-sp.quit:
			return

		case <-s.quit:
			return
		}
	}
}

// peerHandler is used to handle peer operations such as adding and removing
// peers to and from the server, banning peers, and broadcasting messages to
// peers.  It must be run in a goroutine.
func (s *server) peerHandler() {
	// Start the address manager and block manager, both of which are needed
	// by peers.  This is done here since their lifecycle is closely tied
	// to this handler and rather than adding more channels to sychronize
	// things, it's easier and slightly faster to simply start and stop them
	// in this handler.
	s.addrManager.Start()
	s.blockManager.Start()

	srvrLog.Tracef("Starting peer handler")

	state := &peerState{
		pendingPeers:     make(map[string]*serverPeer),
		inboundPeers:     make(map[int32]*serverPeer),
		persistentPeers:  make(map[int32]*serverPeer),
		outboundPeers:    make(map[int32]*serverPeer),
		banned:           make(map[string]time.Time),
		maxOutboundPeers: defaultMaxOutbound,
		outboundGroups:   make(map[string]int),
	}
	if cfg.MaxPeers < state.maxOutboundPeers {
		state.maxOutboundPeers = cfg.MaxPeers
	}
	// Add peers discovered through DNS to the address manager.
	s.seedFromDNS()

	// Start up persistent peers.
	permanentPeers := cfg.ConnectPeers
	if len(permanentPeers) == 0 {
		permanentPeers = cfg.AddPeers
	}
	for _, addr := range permanentPeers {
		sp := s.newOutboundPeer(addr, true)
		if sp != nil {
			go s.retryConn(sp, true)
		}
	}

	// if nothing else happens, wake us up soon.
	wakeupAfter := 10 * time.Second
	timer := time.AfterFunc(wakeupAfter, func() { s.wakeup <- struct{}{} })

out:
	for {
		select {
		// New peers connected to the server.
		case p := <-s.newPeers:
			s.handleAddPeerMsg(state, p)

		// Disconnected peers.
		case p := <-s.donePeers:
			s.handleDonePeerMsg(state, p)

		// Block accepted in mainchain or orphan, update peer height.
		case umsg := <-s.peerHeightsUpdate:
			s.handleUpdatePeerHeights(state, umsg)

		// Peer to ban.
		case p := <-s.banPeers:
			s.handleBanPeerMsg(state, p)

		// New inventory to potentially be relayed to other peers.
		case invMsg := <-s.relayInv:
			s.handleRelayInvMsg(state, invMsg)

		// Message to broadcast to all connected peers except those
		// which are excluded by the message.
		case bmsg := <-s.broadcast:
			s.handleBroadcastMsg(state, &bmsg)

		// Used by timers below to wake us back up.
		case <-s.wakeup:
			// this page left intentionally blank

		case qmsg := <-s.query:
			s.handleQuery(state, qmsg)

		case <-s.quit:
			// Disconnect all peers on server shutdown.
			state.forAllPeers(func(sp *serverPeer) {
				srvrLog.Tracef("Shutdown peer %s", sp)
				sp.Disconnect()
			})
			break out
		}

		// Don't try to connect to more peers when running on the
		// simulation test network.  The simulation network is only
		// intended to connect to specified peers and actively avoid
		// advertising and connecting to discovered peers.
		if cfg.SimNet {
			continue
		}

		// Only try connect to more peers if we actually need more.
		if !state.NeedMoreOutbound() || len(cfg.ConnectPeers) > 0 ||
			atomic.LoadInt32(&s.shutdown) != 0 {
			state.forPendingPeers(func(sp *serverPeer) {
				srvrLog.Tracef("Shutdown peer %s", sp)
				sp.Disconnect()
			})
			continue
		}
		tries := 0
		for state.NeedMoreOutbound() &&
			state.NeedMoreTries() &&
			atomic.LoadInt32(&s.shutdown) == 0 {
			addr := s.addrManager.GetAddress("any")
			if addr == nil {
				break
			}
			key := addrmgr.GroupKey(addr.NetAddress())
			// Address will not be invalid, local or unroutable
			// because addrmanager rejects those on addition.
			// Just check that we don't already have an address
			// in the same group so that we are not connecting
			// to the same network segment at the expense of
			// others.
			if state.outboundGroups[key] != 0 {
				break
			}

			// Check that we don't have a pending connection to this addr.
			addrStr := addrmgr.NetAddressKey(addr.NetAddress())
			if _, ok := state.pendingPeers[addrStr]; ok {
				continue
			}

			tries++
			// After 100 bad tries exit the loop and we'll try again
			// later.
			if tries > 100 {
				break
			}

			// XXX if we have limited that address skip

			// only allow recent nodes (10mins) after we failed 30
			// times
			if tries < 30 && time.Now().Sub(addr.LastAttempt()) < 10*time.Minute {
				continue
			}

			// allow nondefault ports after 50 failed tries.
			if fmt.Sprintf("%d", addr.NetAddress().Port) !=
				activeNetParams.DefaultPort && tries < 50 {
				continue
			}

			tries = 0
			sp := s.newOutboundPeer(addrStr, false)
			if sp != nil {
				go s.peerConnHandler(sp)
				state.pendingPeers[sp.Addr()] = sp
			}
		}

		// We need more peers, wake up in ten seconds and try again.
		if state.NeedMoreOutbound() {
			timer.Reset(wakeupAfter)
		}
	}

	s.blockManager.Stop()
	s.addrManager.Stop()

	// Drain channels before exiting so nothing is left waiting around
	// to send.
cleanup:
	for {
		select {
		case <-s.newPeers:
		case <-s.donePeers:
		case <-s.peerHeightsUpdate:
		case <-s.relayInv:
		case <-s.broadcast:
		case <-s.wakeup:
		case <-s.query:
		default:
			break cleanup
		}
	}
	s.wg.Done()
	srvrLog.Tracef("Peer handler done")
}

// AddPeer adds a new peer that has already been connected to the server.
func (s *server) AddPeer(sp *serverPeer) {
	s.newPeers <- sp
}

// BanPeer bans a peer that has already been connected to the server by ip.
func (s *server) BanPeer(sp *serverPeer) {
	s.banPeers <- sp
}

// RelayInventory relays the passed inventory vector to all connected peers
// that are not already known to have it.
func (s *server) RelayInventory(invVect *wire.InvVect, data interface{}) {
	s.relayInv <- relayMsg{invVect: invVect, data: data}
}

// BroadcastMessage sends msg to all peers currently connected to the server
// except those in the passed peers to exclude.
func (s *server) BroadcastMessage(msg wire.Message, exclPeers ...*serverPeer) {
	// XXX: Need to determine if this is an alert that has already been
	// broadcast and refrain from broadcasting again.
	bmsg := broadcastMsg{message: msg, excludePeers: exclPeers}
	s.broadcast <- bmsg
}

// ConnectedCount returns the number of currently connected peers.
func (s *server) ConnectedCount() int32 {
	replyChan := make(chan int32)

	s.query <- getConnCountMsg{reply: replyChan}

	return <-replyChan
}

// AddedNodeInfo returns an array of dcrjson.GetAddedNodeInfoResult structures
// describing the persistent (added) nodes.
func (s *server) AddedNodeInfo() []*serverPeer {
	replyChan := make(chan []*serverPeer)
	s.query <- getAddedNodesMsg{reply: replyChan}
	return <-replyChan
}

// Peers returns an array of all connected peers.
func (s *server) Peers() []*serverPeer {
	replyChan := make(chan []*serverPeer)

	s.query <- getPeersMsg{reply: replyChan}

	return <-replyChan
}

// DisconnectNodeByAddr disconnects a peer by target address. Both outbound and
// inbound nodes will be searched for the target node. An error message will
// be returned if the peer was not found.
func (s *server) DisconnectNodeByAddr(addr string) error {
	replyChan := make(chan error)

	s.query <- disconnectNodeMsg{
		cmp:   func(sp *serverPeer) bool { return sp.Addr() == addr },
		reply: replyChan,
	}

	return <-replyChan
}

// DisconnectNodeByID disconnects a peer by target node id. Both outbound and
// inbound nodes will be searched for the target node. An error message will be
// returned if the peer was not found.
func (s *server) DisconnectNodeByID(id int32) error {
	replyChan := make(chan error)

	s.query <- disconnectNodeMsg{
		cmp:   func(sp *serverPeer) bool { return sp.ID() == id },
		reply: replyChan,
	}

	return <-replyChan
}

// RemoveNodeByAddr removes a peer from the list of persistent peers if
// present. An error will be returned if the peer was not found.
func (s *server) RemoveNodeByAddr(addr string) error {
	replyChan := make(chan error)

	s.query <- removeNodeMsg{
		cmp:   func(sp *serverPeer) bool { return sp.Addr() == addr },
		reply: replyChan,
	}

	return <-replyChan
}

// RemoveNodeByID removes a peer by node ID from the list of persistent peers
// if present. An error will be returned if the peer was not found.
func (s *server) RemoveNodeByID(id int32) error {
	replyChan := make(chan error)

	s.query <- removeNodeMsg{
		cmp:   func(sp *serverPeer) bool { return sp.ID() == id },
		reply: replyChan,
	}

	return <-replyChan
}

// ConnectNode adds `addr' as a new outbound peer. If permanent is true then the
// peer will be persistent and reconnect if the connection is lost.
// It is an error to call this with an already existing peer.
func (s *server) ConnectNode(addr string, permanent bool) error {
	replyChan := make(chan error)

	s.query <- connectNodeMsg{addr: addr, permanent: permanent, reply: replyChan}

	return <-replyChan
}

// AddBytesSent adds the passed number of bytes to the total bytes sent counter
// for the server.  It is safe for concurrent access.
func (s *server) AddBytesSent(bytesSent uint64) {
	atomic.AddUint64(&s.bytesSent, bytesSent)
}

// AddBytesReceived adds the passed number of bytes to the total bytes received
// counter for the server.  It is safe for concurrent access.
func (s *server) AddBytesReceived(bytesReceived uint64) {
	atomic.AddUint64(&s.bytesReceived, bytesReceived)
}

// NetTotals returns the sum of all bytes received and sent across the network
// for all peers.  It is safe for concurrent access.
func (s *server) NetTotals() (uint64, uint64) {
	return atomic.LoadUint64(&s.bytesReceived),
		atomic.LoadUint64(&s.bytesSent)
}

// UpdatePeerHeights updates the heights of all peers who have have announced
// the latest connected main chain block, or a recognized orphan. These height
// updates allow us to dynamically refresh peer heights, ensuring sync peer
// selection has access to the latest block heights for each peer.
func (s *server) UpdatePeerHeights(latestBlkSha *chainhash.Hash, latestHeight int64, updateSource *serverPeer) {
	s.peerHeightsUpdate <- updatePeerHeightsMsg{
		newSha:     latestBlkSha,
		newHeight:  latestHeight,
		originPeer: updateSource,
	}
}

// rebroadcastHandler keeps track of user submitted inventories that we have
// sent out but have not yet made it into a block. We periodically rebroadcast
// them in case our peers restarted or otherwise lost track of them.
func (s *server) rebroadcastHandler() {
	// Wait 5 min before first tx rebroadcast.
	timer := time.NewTimer(5 * time.Minute)
	pendingInvs := make(map[wire.InvVect]interface{})

out:
	for {
		select {
		case riv := <-s.modifyRebroadcastInv:
			switch msg := riv.(type) {
			// Incoming InvVects are added to our map of RPC txs.
			case broadcastInventoryAdd:
				pendingInvs[*msg.invVect] = msg.data

			// When an InvVect has been added to a block, we can
			// now remove it, if it was present.
			case broadcastInventoryDel:
				if _, ok := pendingInvs[*msg]; ok {
					delete(pendingInvs, *msg)
				}
			}

		case <-timer.C:
			// Any inventory we have has not made it into a block
			// yet. We periodically resubmit them until they have.
			for iv, data := range pendingInvs {
				ivCopy := iv
				s.RelayInventory(&ivCopy, data)
			}

			// Process at a random time up to 30mins (in seconds)
			// in the future.
			timer.Reset(time.Second *
				time.Duration(randomUint16Number(1800)))

		case <-s.quit:
			break out
		}
	}

	timer.Stop()

	// Drain channels before exiting so nothing is left waiting around
	// to send.
cleanup:
	for {
		select {
		case <-s.modifyRebroadcastInv:
		default:
			break cleanup
		}
	}
	s.wg.Done()
}

// Start begins accepting connections from peers.
func (s *server) Start() {
	// Already started?
	if atomic.AddInt32(&s.started, 1) != 1 {
		return
	}

	srvrLog.Trace("Starting server")

	// Start all the listeners.  There will not be any if listening is
	// disabled.
	for _, listener := range s.listeners {
		s.wg.Add(1)
		go s.listenHandler(listener)
	}

	// Start the peer handler which in turn starts the address and block
	// managers.
	s.wg.Add(1)
	go s.peerHandler()

	if s.nat != nil {
		s.wg.Add(1)
		go s.upnpUpdateThread()
	}

	if !cfg.DisableRPC {
		s.wg.Add(1)

		// Start the rebroadcastHandler, which ensures user tx received by
		// the RPC server are rebroadcast until being included in a block.
		go s.rebroadcastHandler()

		s.rpcServer.Start()
	}

	// Start the CPU miner if generation is enabled.
	if cfg.Generate {
		s.cpuMiner.Start()
	}
}

// Stop gracefully shuts down the server by stopping and disconnecting all
// peers and the main listener.
func (s *server) Stop() error {
	// Make sure this only happens once.
	if atomic.AddInt32(&s.shutdown, 1) != 1 {
		srvrLog.Infof("Server is already in the process of shutting down")
		return nil
	}

	srvrLog.Warnf("Server shutting down")

	// Stop all the listeners.  There will not be any listeners if
	// listening is disabled.
	for _, listener := range s.listeners {
		err := listener.Close()
		if err != nil {
			return err
		}
	}

	// Stop the CPU miner if needed
	s.cpuMiner.Stop()

	// Shutdown the RPC server if it's not disabled.
	if !cfg.DisableRPC {
		s.rpcServer.Stop()
	}

	// Signal the remaining goroutines to quit.
	close(s.quit)
	return nil
}

// WaitForShutdown blocks until the main listener and peer handlers are stopped.
func (s *server) WaitForShutdown() {
	s.wg.Wait()
}

// ScheduleShutdown schedules a server shutdown after the specified duration.
// It also dynamically adjusts how often to warn the server is going down based
// on remaining duration.
func (s *server) ScheduleShutdown(duration time.Duration) {
	// Don't schedule shutdown more than once.
	if atomic.AddInt32(&s.shutdownSched, 1) != 1 {
		return
	}
	srvrLog.Warnf("Server shutdown in %v", duration)
	go func() {
		remaining := duration
		tickDuration := dynamicTickDuration(remaining)
		done := time.After(remaining)
		ticker := time.NewTicker(tickDuration)
	out:
		for {
			select {
			case <-done:
				ticker.Stop()
				s.Stop()
				break out
			case <-ticker.C:
				remaining = remaining - tickDuration
				if remaining < time.Second {
					continue
				}

				// Change tick duration dynamically based on remaining time.
				newDuration := dynamicTickDuration(remaining)
				if tickDuration != newDuration {
					tickDuration = newDuration
					ticker.Stop()
					ticker = time.NewTicker(tickDuration)
				}
				srvrLog.Warnf("Server shutdown in %v", remaining)
			}
		}
	}()
}

// parseListeners splits the list of listen addresses passed in addrs into
// IPv4 and IPv6 slices and returns them.  This allows easy creation of the
// listeners on the correct interface "tcp4" and "tcp6".  It also properly
// detects addresses which apply to "all interfaces" and adds the address to
// both slices.
func parseListeners(addrs []string) ([]string, []string, bool, error) {
	ipv4ListenAddrs := make([]string, 0, len(addrs)*2)
	ipv6ListenAddrs := make([]string, 0, len(addrs)*2)
	haveWildcard := false

	for _, addr := range addrs {
		host, _, err := net.SplitHostPort(addr)
		if err != nil {
			// Shouldn't happen due to already being normalized.
			return nil, nil, false, err
		}

		// Empty host or host of * on plan9 is both IPv4 and IPv6.
		if host == "" || (host == "*" && runtime.GOOS == "plan9") {
			ipv4ListenAddrs = append(ipv4ListenAddrs, addr)
			ipv6ListenAddrs = append(ipv6ListenAddrs, addr)
			haveWildcard = true
			continue
		}

		// Strip IPv6 zone id if present since net.ParseIP does not
		// handle it.
		zoneIndex := strings.LastIndex(host, "%")
		if zoneIndex > 0 {
			host = host[:zoneIndex]
		}

		// Parse the IP.
		ip := net.ParseIP(host)
		if ip == nil {
			return nil, nil, false, fmt.Errorf("'%s' is not a "+
				"valid IP address", host)
		}

		// To4 returns nil when the IP is not an IPv4 address, so use
		// this determine the address type.
		if ip.To4() == nil {
			ipv6ListenAddrs = append(ipv6ListenAddrs, addr)
		} else {
			ipv4ListenAddrs = append(ipv4ListenAddrs, addr)
		}
	}
	return ipv4ListenAddrs, ipv6ListenAddrs, haveWildcard, nil
}

func (s *server) upnpUpdateThread() {
	// Go off immediately to prevent code duplication, thereafter we renew
	// lease every 15 minutes.
	timer := time.NewTimer(0 * time.Second)
	lport, _ := strconv.ParseInt(activeNetParams.DefaultPort, 10, 16)
	first := true
out:
	for {
		select {
		case <-timer.C:
			// TODO(oga) pick external port  more cleverly
			// TODO(oga) know which ports we are listening to on an external net.
			// TODO(oga) if specific listen port doesn't work then ask for wildcard
			// listen port?
			// XXX this assumes timeout is in seconds.
			listenPort, err := s.nat.AddPortMapping("tcp", int(lport), int(lport),
				"dcrd listen port", 20*60)
			if err != nil {
				srvrLog.Warnf("can't add UPnP port mapping: %v", err)
			}
			if first && err == nil {
				// TODO(oga): look this up periodically to see if upnp domain changed
				// and so did ip.
				externalip, err := s.nat.GetExternalAddress()
				if err != nil {
					srvrLog.Warnf("UPnP can't get external address: %v", err)
					continue out
				}
				na := wire.NewNetAddressIPPort(externalip, uint16(listenPort),
					s.services)
				err = s.addrManager.AddLocalAddress(na, addrmgr.UpnpPrio)
				if err != nil {
					// XXX DeletePortMapping?
				}
				srvrLog.Warnf("Successfully bound via UPnP to %s", addrmgr.NetAddressKey(na))
				first = false
			}
			timer.Reset(time.Minute * 15)
		case <-s.quit:
			break out
		}
	}

	timer.Stop()

	if err := s.nat.DeletePortMapping("tcp", int(lport), int(lport)); err != nil {
		srvrLog.Warnf("unable to remove UPnP port mapping: %v", err)
	} else {
		srvrLog.Debugf("succesfully disestablished UPnP port mapping")
	}

	s.wg.Done()
}

// newServer returns a new dcrd server configured to listen on addr for the
// decred network type specified by chainParams.  Use start to begin accepting
// connections from peers.
<<<<<<< HEAD
func newServer(listenAddrs []string, db database.DB, tmdb *stake.TicketDB, chainParams *chaincfg.Params) (*server, error) {

=======
func newServer(listenAddrs []string, db database.DB, chainParams *chaincfg.Params) (*server, error) {
>>>>>>> 6229e358
	services := defaultServices
	if cfg.NoPeerBloomFilters {
		services &^= wire.SFNodeBloom
	}

	amgr := addrmgr.New(cfg.DataDir, dcrdLookup)

	var listeners []net.Listener
	var nat NAT
	if !cfg.DisableListen {
		ipv4Addrs, ipv6Addrs, wildcard, err :=
			parseListeners(listenAddrs)
		if err != nil {
			return nil, err
		}
		listeners = make([]net.Listener, 0, len(ipv4Addrs)+len(ipv6Addrs))
		discover := true
		if len(cfg.ExternalIPs) != 0 {
			discover = false
			// if this fails we have real issues.
			port, _ := strconv.ParseUint(
				activeNetParams.DefaultPort, 10, 16)

			for _, sip := range cfg.ExternalIPs {
				eport := uint16(port)
				host, portstr, err := net.SplitHostPort(sip)
				if err != nil {
					// no port, use default.
					host = sip
				} else {
					port, err := strconv.ParseUint(
						portstr, 10, 16)
					if err != nil {
						srvrLog.Warnf("Can not parse "+
							"port from %s for "+
							"externalip: %v", sip,
							err)
						continue
					}
					eport = uint16(port)
				}
				na, err := amgr.HostToNetAddress(host, eport,
					services)
				if err != nil {
					srvrLog.Warnf("Not adding %s as "+
						"externalip: %v", sip, err)
					continue
				}

				err = amgr.AddLocalAddress(na, addrmgr.ManualPrio)
				if err != nil {
					amgrLog.Warnf("Skipping specified external IP: %v", err)
				}
			}
		} else if discover && cfg.Upnp {
			nat, err = Discover()
			if err != nil {
				srvrLog.Warnf("Can't discover upnp: %v", err)
			}
			// nil nat here is fine, just means no upnp on network.
		}

		// TODO(oga) nonstandard port...
		if wildcard {
			port, err :=
				strconv.ParseUint(activeNetParams.DefaultPort,
					10, 16)
			if err != nil {
				// I can't think of a cleaner way to do this...
				goto nowc
			}
			addrs, err := net.InterfaceAddrs()
			for _, a := range addrs {
				ip, _, err := net.ParseCIDR(a.String())
				if err != nil {
					continue
				}
				na := wire.NewNetAddressIPPort(ip,
					uint16(port), services)
				if discover {
					err = amgr.AddLocalAddress(na, addrmgr.InterfacePrio)
					if err != nil {
						amgrLog.Debugf("Skipping local address: %v", err)
					}
				}
			}
		}
	nowc:

		for _, addr := range ipv4Addrs {
			listener, err := net.Listen("tcp4", addr)
			if err != nil {
				srvrLog.Warnf("Can't listen on %s: %v", addr,
					err)
				continue
			}
			listeners = append(listeners, listener)

			if discover {
				if na, err := amgr.DeserializeNetAddress(addr); err == nil {
					err = amgr.AddLocalAddress(na, addrmgr.BoundPrio)
					if err != nil {
						amgrLog.Warnf("Skipping bound address: %v", err)
					}
				}
			}
		}

		for _, addr := range ipv6Addrs {
			listener, err := net.Listen("tcp6", addr)
			if err != nil {
				srvrLog.Warnf("Can't listen on %s: %v", addr,
					err)
				continue
			}
			listeners = append(listeners, listener)
			if discover {
				if na, err := amgr.DeserializeNetAddress(addr); err == nil {
					err = amgr.AddLocalAddress(na, addrmgr.BoundPrio)
					if err != nil {
						amgrLog.Debugf("Skipping bound address: %v", err)
					}
				}
			}
		}

		if len(listeners) == 0 {
			return nil, errors.New("no valid listen address")
		}
	}

	s := server{
		listeners:            listeners,
		chainParams:          chainParams,
		addrManager:          amgr,
		newPeers:             make(chan *serverPeer, cfg.MaxPeers),
		donePeers:            make(chan *serverPeer, cfg.MaxPeers),
		banPeers:             make(chan *serverPeer, cfg.MaxPeers),
		retryPeers:           make(chan *serverPeer, cfg.MaxPeers),
		wakeup:               make(chan struct{}),
		query:                make(chan interface{}),
		relayInv:             make(chan relayMsg, cfg.MaxPeers),
		broadcast:            make(chan broadcastMsg, cfg.MaxPeers),
		quit:                 make(chan struct{}),
		modifyRebroadcastInv: make(chan interface{}),
		peerHeightsUpdate:    make(chan updatePeerHeightsMsg),
		nat:                  nat,
		db:                   db,
		tmdb:                 tmdb,
		timeSource:           blockchain.NewMedianTime(),
		services:             services,
		sigCache:             txscript.NewSigCache(cfg.SigCacheMaxSize),
	}

	// Create the transaction and address indexes if needed.
	//
	// CAUTION: the txindex needs to be first in the indexes array because
	// the addrindex uses data from the txindex during catchup.  If the
	// addrindex is run first, it may not have the transactions from the
	// current block indexed.
	var indexes []indexers.Indexer
	if cfg.TxIndex || cfg.AddrIndex {
		// Enable transaction index if address index is enabled since it
		// requires it.
		if !cfg.TxIndex {
			indxLog.Infof("Transaction index enabled because it " +
				"is required by the address index")
			cfg.TxIndex = true
		} else {
			indxLog.Info("Transaction index is enabled")
		}

		s.txIndex = indexers.NewTxIndex(db)
		indexes = append(indexes, s.txIndex)
	}
	if cfg.AddrIndex {
		indxLog.Info("Address index is enabled")
		s.addrIndex = indexers.NewAddrIndex(db, chainParams)
		indexes = append(indexes, s.addrIndex)
	}
<<<<<<< HEAD
	if !cfg.NoExistsAddrIndex {
		indxLog.Info("Exists address index is enabled")
		s.existsAddrIndex = indexers.NewExistsAddrIndex(db, chainParams)
		indexes = append(indexes, s.existsAddrIndex)
	}
=======
>>>>>>> 6229e358

	// Create an index manager if any of the optional indexes are enabled.
	var indexManager blockchain.IndexManager
	if len(indexes) > 0 {
<<<<<<< HEAD
		indexManager = indexers.NewManager(db, indexes, chainParams)
=======
		indexManager = indexers.NewManager(db, indexes)
>>>>>>> 6229e358
	}
	bm, err := newBlockManager(&s, indexManager)
	if err != nil {
		return nil, err
	}
	s.blockManager = bm

	txC := mempoolConfig{
<<<<<<< HEAD
		ChainParams: chainParams,
		// EnableAddrIndex: !cfg.NoAddrIndex, TODO
		NewestSha: func() (*chainhash.Hash, int64, error) {
			bm.chainState.Lock()
			hash := bm.chainState.newestHash
			height := bm.chainState.newestHeight
			bm.chainState.Unlock()
			return hash, height, nil
		},
		NextStakeDifficulty: func() (int64, error) {
			bm.chainState.Lock()
			sDiff := bm.chainState.nextStakeDifficulty
			bm.chainState.Unlock()
			return sDiff, nil
		},

=======
>>>>>>> 6229e358
		Policy: mempoolPolicy{
			DisableRelayPriority: cfg.NoRelayPriority,
			FreeTxRelayLimit:     cfg.FreeTxRelayLimit,
			MaxOrphanTxs:         cfg.MaxOrphanTxs,
			MaxOrphanTxSize:      defaultMaxOrphanTxSize,
			MaxSigOpsPerTx:       blockchain.MaxSigOpsPerBlock / 5,
			MinRelayTxFee:        cfg.minRelayTxFee,
		},
<<<<<<< HEAD
		FetchUtxoView:   s.blockManager.chain.FetchUtxoView,
		Chain:           s.blockManager.chain,
		SigCache:        s.sigCache,
		TimeSource:      s.timeSource,
		AddrIndex:       s.addrIndex,
		ExistsAddrIndex: s.existsAddrIndex,
=======
		FetchUtxoView: s.blockManager.chain.FetchUtxoView,
		Chain:         s.blockManager.chain,
		SigCache:      s.sigCache,
		TimeSource:    s.timeSource,
		AddrIndex:     s.addrIndex,
>>>>>>> 6229e358
	}
	s.txMemPool = newTxMemPool(&txC)

	// Create the mining policy based on the configuration options.
	// NOTE: The CPU miner relies on the mempool, so the mempool has to be
	// created before calling the function to create the CPU miner.
	policy := mining.Policy{
		BlockMinSize:      cfg.BlockMinSize,
		BlockMaxSize:      cfg.BlockMaxSize,
		BlockPrioritySize: cfg.BlockPrioritySize,
		TxMinFreeFee:      cfg.minRelayTxFee,
	}
	s.cpuMiner = newCPUMiner(&policy, &s)

	if !cfg.DisableRPC {
		s.rpcServer, err = newRPCServer(cfg.RPCListeners, &policy, &s)
		if err != nil {
			return nil, err
		}

		// Signal process shutdown when the RPC server requests it.
		go func() {
			<-s.rpcServer.RequestedProcessShutdown()
			shutdownRequestChannel <- struct{}{}
		}()
	}

	return &s, nil
}

// dynamicTickDuration is a convenience function used to dynamically choose a
// tick duration based on remaining time.  It is primarily used during
// server shutdown to make shutdown warnings more frequent as the shutdown time
// approaches.
func dynamicTickDuration(remaining time.Duration) time.Duration {
	switch {
	case remaining <= time.Second*5:
		return time.Second
	case remaining <= time.Second*15:
		return time.Second * 5
	case remaining <= time.Minute:
		return time.Second * 15
	case remaining <= time.Minute*5:
		return time.Minute
	case remaining <= time.Minute*15:
		return time.Minute * 5
	case remaining <= time.Hour:
		return time.Minute * 15
	}
	return time.Hour
}<|MERGE_RESOLUTION|>--- conflicted
+++ resolved
@@ -21,7 +21,6 @@
 	"sync/atomic"
 	"time"
 
-<<<<<<< HEAD
 	"github.com/decred/dcrd/addrmgr"
 	"github.com/decred/dcrd/blockchain"
 	"github.com/decred/dcrd/blockchain/indexers"
@@ -35,19 +34,6 @@
 	"github.com/decred/dcrd/wire"
 	"github.com/decred/dcrutil"
 	"github.com/decred/dcrutil/bloom"
-=======
-	"github.com/btcsuite/btcd/addrmgr"
-	"github.com/btcsuite/btcd/blockchain"
-	"github.com/btcsuite/btcd/blockchain/indexers"
-	"github.com/btcsuite/btcd/chaincfg"
-	"github.com/btcsuite/btcd/database"
-	"github.com/btcsuite/btcd/mining"
-	"github.com/btcsuite/btcd/peer"
-	"github.com/btcsuite/btcd/txscript"
-	"github.com/btcsuite/btcd/wire"
-	"github.com/btcsuite/btcutil"
-	"github.com/btcsuite/btcutil/bloom"
->>>>>>> 6229e358
 )
 
 const (
@@ -225,14 +211,9 @@
 	// if the associated index is not enabled.  These fields are set during
 	// initial creation of the server and never changed afterwards, so they
 	// do not need to be protected for concurrent access.
-<<<<<<< HEAD
 	txIndex         *indexers.TxIndex
 	addrIndex       *indexers.AddrIndex
 	existsAddrIndex *indexers.ExistsAddrIndex
-=======
-	txIndex   *indexers.TxIndex
-	addrIndex *indexers.AddrIndex
->>>>>>> 6229e358
 }
 
 // serverPeer extends the peer to maintain state shared by the server and
@@ -276,11 +257,7 @@
 
 // newestBlock returns the current best block hash and height using the format
 // required by the configuration for the peer package.
-<<<<<<< HEAD
 func (sp *serverPeer) newestBlock() (*chainhash.Hash, int64, error) {
-=======
-func (sp *serverPeer) newestBlock() (*wire.ShaHash, int32, error) {
->>>>>>> 6229e358
 	best := sp.server.blockManager.chain.BestSnapshot()
 	return best.Hash, best.Height, nil
 }
@@ -774,11 +751,7 @@
 	// no stop hash was specified.
 	// Attempt to find the ending index of the stop hash if specified.
 	chain := sp.server.blockManager.chain
-<<<<<<< HEAD
 	endIdx := int64(math.MaxInt64)
-=======
-	endIdx := int32(math.MaxInt32)
->>>>>>> 6229e358
 	if !msg.HashStop.IsEqual(&zeroHash) {
 		height, err := chain.BlockHeightByHash(&msg.HashStop)
 		if err == nil {
@@ -846,11 +819,7 @@
 
 	// Attempt to look up the height of the provided stop hash.
 	chain := sp.server.blockManager.chain
-<<<<<<< HEAD
 	endIdx := int64(math.MaxInt64)
-=======
-	endIdx := int32(math.MaxInt32)
->>>>>>> 6229e358
 	height, err := chain.BlockHeightByHash(&msg.HashStop)
 	if err == nil {
 		endIdx = height + 1
@@ -862,11 +831,7 @@
 		// No blocks with the stop hash were found so there is nothing
 		// to do.  Just return.  This behavior mirrors the reference
 		// implementation.
-<<<<<<< HEAD
 		if endIdx == math.MaxInt64 {
-=======
-		if endIdx == math.MaxInt32 {
->>>>>>> 6229e358
 			return
 		}
 
@@ -1116,11 +1081,7 @@
 // both websocket and getblocktemplate long poll clients of the passed
 // transactions.  This function should be called whenever new transactions
 // are added to the mempool.
-<<<<<<< HEAD
 func (s *server) AnnounceNewTransactions(newTxs []*dcrutil.Tx) {
-=======
-func (s *server) AnnounceNewTransactions(newTxs []*btcutil.Tx) {
->>>>>>> 6229e358
 	// Generate and relay inventory vectors for all newly accepted
 	// transactions into the memory pool due to the original being
 	// accepted.
@@ -1173,38 +1134,11 @@
 
 // pushBlockMsg sends a block message for the provided block hash to the
 // connected peer.  An error is returned if the block hash is not known.
-<<<<<<< HEAD
 func (s *server) pushBlockMsg(sp *serverPeer, hash *chainhash.Hash, doneChan chan<- struct{}, waitChan <-chan struct{}) error {
 	block, err := sp.server.blockManager.chain.GetBlockFromHash(hash)
 	if err != nil {
 		peerLog.Tracef("Unable to fetch requested block hash %v: %v",
 			hash, err)
-=======
-func (s *server) pushBlockMsg(sp *serverPeer, hash *wire.ShaHash, doneChan chan<- struct{}, waitChan <-chan struct{}) error {
-	// Fetch the raw block bytes from the database.
-	var blockBytes []byte
-	err := sp.server.db.View(func(dbTx database.Tx) error {
-		var err error
-		blockBytes, err = dbTx.FetchBlock(hash)
-		return err
-	})
-	if err != nil {
-		peerLog.Tracef("Unable to fetch requested block hash %v: %v",
-			hash, err)
-
-		if doneChan != nil {
-			doneChan <- struct{}{}
-		}
-		return err
-	}
-
-	// Deserialize the block.
-	var msgBlock wire.MsgBlock
-	err = msgBlock.Deserialize(bytes.NewReader(blockBytes))
-	if err != nil {
-		peerLog.Tracef("Unable to deserialize requested block hash "+
-			"%v: %v", hash, err)
->>>>>>> 6229e358
 
 		if doneChan != nil {
 			doneChan <- struct{}{}
@@ -1225,11 +1159,7 @@
 	if !sendInv {
 		dc = doneChan
 	}
-<<<<<<< HEAD
 	sp.QueueMessage(block.MsgBlock(), dc)
-=======
-	sp.QueueMessage(&msgBlock, dc)
->>>>>>> 6229e358
 
 	// When the peer requests the final block that was advertised in
 	// response to a getblocks message which requested more blocks than
@@ -1251,11 +1181,7 @@
 // the connected peer.  Since a merkle block requires the peer to have a filter
 // loaded, this call will simply be ignored if there is no filter loaded.  An
 // error is returned if the block hash is not known.
-<<<<<<< HEAD
 func (s *server) pushMerkleBlockMsg(sp *serverPeer, hash *chainhash.Hash, doneChan chan<- struct{}, waitChan <-chan struct{}) error {
-=======
-func (s *server) pushMerkleBlockMsg(sp *serverPeer, hash *wire.ShaHash, doneChan chan<- struct{}, waitChan <-chan struct{}) error {
->>>>>>> 6229e358
 	// Do not send a response if the peer doesn't have a filter loaded.
 	if !sp.filter.IsLoaded() {
 		if doneChan != nil {
@@ -1724,11 +1650,7 @@
 		ChainParams:      sp.server.chainParams,
 		Services:         sp.server.services,
 		DisableRelayTx:   cfg.BlocksOnly,
-<<<<<<< HEAD
-		ProtocolVersion:  wire.BIP0111Version,
-=======
 		ProtocolVersion:  wire.SendHeadersVersion,
->>>>>>> 6229e358
 	}
 }
 
@@ -2511,12 +2433,8 @@
 // newServer returns a new dcrd server configured to listen on addr for the
 // decred network type specified by chainParams.  Use start to begin accepting
 // connections from peers.
-<<<<<<< HEAD
 func newServer(listenAddrs []string, db database.DB, tmdb *stake.TicketDB, chainParams *chaincfg.Params) (*server, error) {
 
-=======
-func newServer(listenAddrs []string, db database.DB, chainParams *chaincfg.Params) (*server, error) {
->>>>>>> 6229e358
 	services := defaultServices
 	if cfg.NoPeerBloomFilters {
 		services &^= wire.SFNodeBloom
@@ -2697,23 +2615,16 @@
 		s.addrIndex = indexers.NewAddrIndex(db, chainParams)
 		indexes = append(indexes, s.addrIndex)
 	}
-<<<<<<< HEAD
 	if !cfg.NoExistsAddrIndex {
 		indxLog.Info("Exists address index is enabled")
 		s.existsAddrIndex = indexers.NewExistsAddrIndex(db, chainParams)
 		indexes = append(indexes, s.existsAddrIndex)
 	}
-=======
->>>>>>> 6229e358
 
 	// Create an index manager if any of the optional indexes are enabled.
 	var indexManager blockchain.IndexManager
 	if len(indexes) > 0 {
-<<<<<<< HEAD
 		indexManager = indexers.NewManager(db, indexes, chainParams)
-=======
-		indexManager = indexers.NewManager(db, indexes)
->>>>>>> 6229e358
 	}
 	bm, err := newBlockManager(&s, indexManager)
 	if err != nil {
@@ -2722,7 +2633,6 @@
 	s.blockManager = bm
 
 	txC := mempoolConfig{
-<<<<<<< HEAD
 		ChainParams: chainParams,
 		// EnableAddrIndex: !cfg.NoAddrIndex, TODO
 		NewestSha: func() (*chainhash.Hash, int64, error) {
@@ -2739,8 +2649,6 @@
 			return sDiff, nil
 		},
 
-=======
->>>>>>> 6229e358
 		Policy: mempoolPolicy{
 			DisableRelayPriority: cfg.NoRelayPriority,
 			FreeTxRelayLimit:     cfg.FreeTxRelayLimit,
@@ -2749,20 +2657,12 @@
 			MaxSigOpsPerTx:       blockchain.MaxSigOpsPerBlock / 5,
 			MinRelayTxFee:        cfg.minRelayTxFee,
 		},
-<<<<<<< HEAD
 		FetchUtxoView:   s.blockManager.chain.FetchUtxoView,
 		Chain:           s.blockManager.chain,
 		SigCache:        s.sigCache,
 		TimeSource:      s.timeSource,
 		AddrIndex:       s.addrIndex,
 		ExistsAddrIndex: s.existsAddrIndex,
-=======
-		FetchUtxoView: s.blockManager.chain.FetchUtxoView,
-		Chain:         s.blockManager.chain,
-		SigCache:      s.sigCache,
-		TimeSource:    s.timeSource,
-		AddrIndex:     s.addrIndex,
->>>>>>> 6229e358
 	}
 	s.txMemPool = newTxMemPool(&txC)
 
